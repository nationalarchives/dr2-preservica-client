package examples

object Admin {
  // #fs2
  object AdminFs2 {
    import cats.effect.IO
    import uk.gov.nationalarchives.dp.client.FileInfo.{
      IndexDefinitionInfo,
      MetadataTemplateInfo,
      SchemaFileInfo,
      TransformFileInfo
    }
    import uk.gov.nationalarchives.dp.client.fs2.Fs2Client

    val url = "https://test.preservica.com"
    val name = "name"
    val xmlData = "<SomeXml></SomeXml>"

    def updatePreservicaXml(): IO[Unit] = {
      for {
        client <- Fs2Client.adminClient(url, "secretName")
        updateIndexDefinitions <- client.addOrUpdateIndexDefinitions(IndexDefinitionInfo(name, xmlData) :: Nil)
        updateMetadataTemplates <- client.addOrUpdateMetadataTemplates(MetadataTemplateInfo(name, xmlData) :: Nil)
        updateSchemas <- client.addOrUpdateSchemas(SchemaFileInfo(name, "description", "originalName", xmlData) :: Nil)
        updateTransforms <- client.addOrUpdateTransforms(
          TransformFileInfo(name, "from", "to", "purpose", "originalName", xmlData) :: Nil
        )
      } yield ()
    }
  }
  // #fs2
<<<<<<< HEAD
=======

  // #zio
  object AdminZio {
    import uk.gov.nationalarchives.dp.client.FileInfo.{
      IndexDefinitionInfo,
      MetadataTemplateInfo,
      SchemaFileInfo,
      TransformFileInfo
    }
    import uk.gov.nationalarchives.dp.client.zio.ZioClient
    import zio._

    val url = "https://test.preservica.com"
    val name = "name"
    val xmlData = "<SomeXml></SomeXml>"
    def updatePreservicaXml(): Task[Unit] = {
      for {
        client <- ZioClient.adminClient(url, "secretName")
        updateIndexDefinitions <- client.addOrUpdateIndexDefinitions(IndexDefinitionInfo(name, xmlData) :: Nil)
        updateMetadataTemplates <- client.addOrUpdateMetadataTemplates(MetadataTemplateInfo(name, xmlData) :: Nil)
        updateSchemas <- client.addOrUpdateSchemas(SchemaFileInfo(name, "description", "originalName", xmlData) :: Nil)
        updateTransforms <- client.addOrUpdateTransforms(
          TransformFileInfo(name, "from", "to", "purpose", "originalName", xmlData) :: Nil
        )
      } yield ()
    }
  }
  // #zio
>>>>>>> 6b619f60
}<|MERGE_RESOLUTION|>--- conflicted
+++ resolved
@@ -29,35 +29,4 @@
     }
   }
   // #fs2
-<<<<<<< HEAD
-=======
-
-  // #zio
-  object AdminZio {
-    import uk.gov.nationalarchives.dp.client.FileInfo.{
-      IndexDefinitionInfo,
-      MetadataTemplateInfo,
-      SchemaFileInfo,
-      TransformFileInfo
-    }
-    import uk.gov.nationalarchives.dp.client.zio.ZioClient
-    import zio._
-
-    val url = "https://test.preservica.com"
-    val name = "name"
-    val xmlData = "<SomeXml></SomeXml>"
-    def updatePreservicaXml(): Task[Unit] = {
-      for {
-        client <- ZioClient.adminClient(url, "secretName")
-        updateIndexDefinitions <- client.addOrUpdateIndexDefinitions(IndexDefinitionInfo(name, xmlData) :: Nil)
-        updateMetadataTemplates <- client.addOrUpdateMetadataTemplates(MetadataTemplateInfo(name, xmlData) :: Nil)
-        updateSchemas <- client.addOrUpdateSchemas(SchemaFileInfo(name, "description", "originalName", xmlData) :: Nil)
-        updateTransforms <- client.addOrUpdateTransforms(
-          TransformFileInfo(name, "from", "to", "purpose", "originalName", xmlData) :: Nil
-        )
-      } yield ()
-    }
-  }
-  // #zio
->>>>>>> 6b619f60
 }