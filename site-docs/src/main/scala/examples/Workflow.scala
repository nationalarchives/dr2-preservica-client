--- conflicted
+++ resolved
@@ -29,36 +29,4 @@
     }
   }
   // #fs2
-<<<<<<< HEAD
-=======
-
-  // #zio
-  object WorkflowZio {
-    import uk.gov.nationalarchives.dp.client.WorkflowClient.{Parameter, StartWorkflowRequest}
-    import uk.gov.nationalarchives.dp.client.zio.ZioClient
-    import zio._
-
-    val url = "https://test.preservica.com"
-    val parameters: List[Parameter] = List(Parameter("param1", "value1"))
-    val startWorkflowRequestWithName: StartWorkflowRequest =
-      StartWorkflowRequest(Option("contextName"), None, parameters, Option("correlationId"))
-    val startWorkflowRequestWithId: StartWorkflowRequest =
-      StartWorkflowRequest(None, Option(1), parameters, Option("correlationId"))
-    val startWorkflowRequestNoCorrelationId: StartWorkflowRequest =
-      StartWorkflowRequest(None, Option(1), parameters, None)
-    val startWorkflowRequestNoParameters: StartWorkflowRequest =
-      StartWorkflowRequest(None, Option(1), Nil, Option("correlationId"))
-
-    def searchEntities(): Task[Unit] = {
-      for {
-        client <- ZioClient.workflowClient(url, "secretName")
-        _ <- client.startWorkflow(startWorkflowRequestWithName)
-        _ <- client.startWorkflow(startWorkflowRequestWithId)
-        _ <- client.startWorkflow(startWorkflowRequestNoCorrelationId)
-        _ <- client.startWorkflow(startWorkflowRequestNoParameters)
-      } yield ()
-    }
-  }
-  // #zio
->>>>>>> 6b619f60
 }