--- conflicted
+++ resolved
@@ -6,11 +6,8 @@
 import sttp.client3._
 import sttp.client3.upicklejson.asJson
 import uk.gov.nationalarchives.dp.client.DataProcessor.ClosureResultIndexNames
-<<<<<<< HEAD
-import uk.gov.nationalarchives.dp.client.Utils.ClientConfig
-=======
-import uk.gov.nationalarchives.dp.client.Client.AuthDetails
->>>>>>> 30ebb067
+import uk.gov.nationalarchives.dp.client.Client.ClientConfig
+
 import upickle.default._
 
 import java.time.ZonedDateTime
@@ -33,11 +30,7 @@
 
     case class SearchResponse(success: Boolean, value: SearchResponseValue)
 
-<<<<<<< HEAD
-    val utils: Utils[F, S] = Utils(clientConfig)
-=======
-    val client: Client[F, S] = Client(apiBaseUrl, backend, duration)
->>>>>>> 30ebb067
+    private val client: Client[F, S] = Client(clientConfig)
     implicit val fieldWriter: Writer[SearchField] = macroW[SearchField]
     implicit val queryWriter: Writer[SearchQuery] = macroW[SearchQuery]
     implicit val searchResponseValueWriter: Reader[SearchResponseValue] = macroR[SearchResponseValue]
