package uk.gov.nationalarchives.dp.client

import cats.MonadError
import cats.implicits.{toFlatMapOps, toFunctorOps, toTraverseOps}
import uk.gov.nationalarchives.dp.client.DataProcessor.{ClosureResultIndexNames, EventAction}
import uk.gov.nationalarchives.dp.client.Entities._
import uk.gov.nationalarchives.dp.client.Client._

import java.time.ZonedDateTime
import java.util.UUID
import scala.xml.{Elem, NodeSeq}

class DataProcessor[F[_]]()(implicit me: MonadError[F, Throwable]) {
  implicit class NodeSeqUtils(ns: NodeSeq) {
    def textOfFirstElement(): F[String] = ns.headOption.map(_.text) match {
      case Some(value) => me.pure(value)
      case None        => me.raiseError(PreservicaClientException("Generation not found"))
    }
  }

  def existingApiId(res: Elem, elementName: String, fileName: String): Option[String] = {
    (res \\ elementName).find(n => (n \ "Name").text == fileName).map(n => (n \ "ApiId").text)
  }

  def closureResultIndexNames(res: Elem): F[ClosureResultIndexNames] = {
    def findByType(indexType: String) = (res \\ "term")
      .find(node => node.attribute("indexType").map(_.text).contains(indexType))
      .flatMap(_.attribute("indexName").map(_.text))
    for {
      shortName <- me.fromOption(
        (res \\ "shortName").headOption.map(_.text),
        PreservicaClientException("No short name found")
      )
      reviewDate <- me.fromOption(
        findByType("DATE"),
        PreservicaClientException("No review date index found for closure result")
      )
      documentStatus <- me.fromOption(
        findByType("STRING_DEFAULT"),
        PreservicaClientException("No document status index found for closure result")
      )
    } yield ClosureResultIndexNames(s"$shortName.$reviewDate", s"$shortName.$documentStatus")
  }

  def fragmentUrls(elem: Elem): F[Seq[String]] = {
    val fragments = elem \ "AdditionalInformation" \ "Metadata" \ "Fragment"
    me.pure(fragments.map(_.text))
  }

  def fragments(elems: Seq[Elem]): F[Seq[String]] = {
    val metadataObjects = elems.map { elem =>
      val eachContent: NodeSeq = elem \ "MetadataContainer" \ "Content"
      eachContent.flatMap(_.child).toString()
    }
    metadataObjects.filter(!_.isBlank) match {
      case Nil =>
        me.raiseError(
          PreservicaClientException(
            s"No content found for elements:\n${elems.map(_.toString).mkString("\n")}"
          )
        )
      case objects => me.pure(objects)
    }
  }

  def generationUrlFromEntity(contentEntity: Elem): F[String] =
    (contentEntity \ "AdditionalInformation" \ "Generations").textOfFirstElement()

  def allGenerationUrls(entity: Elem): F[Seq[String]] =
    (entity \ "Generations" \ "Generation").map(_.text) match {
      case Nil =>
        me.raiseError(PreservicaClientException(s"No generations found for entity:\n${entity.toString}"))
      case generationUrls => me.pure(generationUrls)
    }

  def allBitstreamUrls(entity: Seq[Elem]): F[Seq[String]] = {
    me.pure(
      entity.flatMap(e => (e \ "Bitstreams" \ "Bitstream").map(_.text))
    )
  }

  def allBitstreamInfo(entity: Seq[Elem]): F[Seq[BitStreamInfo]] = {
    me.pure {
      entity.map(e => {
        val filename = (e \\ "Bitstream" \\ "Filename").text
        val fileSize = (e \\ "Bitstream" \\ "FileSize").text.toLong
        val url = (e \\ "AdditionalInformation" \\ "Content").text
        BitStreamInfo(filename, fileSize, url)
      })
    }
  }

  def nextPage(elem: Elem): F[Option[String]] =
    me.pure((elem \ "Paging" \ "Next").headOption.map(_.text))

<<<<<<< HEAD
  def getUpdatedEntities(elem: Elem): F[Seq[Entity]] = {
    (elem \ "Entities" \ "Entity")
      .map(e => {
        val entityAttributes = e.attributes
        def attrToString(key: String) = entityAttributes.get(key).map(_.toString()).getOrElse("")

        val ref = UUID.fromString(attrToString("ref"))
        val title = entityAttributes.get("title").map(_.toString)
        val description = attrToString("description")
        val entityType = attrToString("type")
        val deleted = attrToString("deleted").nonEmpty
        fromType(entityType, ref, title, description, deleted)
      })
      .sequence
  }
=======
  def getEntities(elem: Elem): F[Seq[Entity]] =
    (elem \ "Entities" \ "Entity").map { e =>
      val entityAttributes = e.attributes

      def attrToString(key: String) = entityAttributes.get(key).map(_.toString()).getOrElse("")

      val ref = UUID.fromString(attrToString("ref"))
      val title = entityAttributes.get("title").map(_.toString)
      val entityType = attrToString("type")
      val deleted = attrToString("deleted").nonEmpty
      fromType(entityType, ref, title, deleted)
    }.sequence
>>>>>>> 1407464b

  def getEventActions(elem: Elem): F[Seq[EventAction]] = {
    me.pure(
      (elem \ "EventActions" \ "EventAction")
        .map { e =>
          val eventRef = UUID.fromString((e \\ "Event" \\ "Ref").text)
          val eventType = (e \\ "Event").flatMap(event => event.attributes("type")).text
          val dateOfEvent = ZonedDateTime.parse((e \\ "Event" \\ "Date").text)

          EventAction(eventRef, eventType, dateOfEvent)
        }
    )
  }
}

object DataProcessor {
  def apply[F[_]]()(implicit me: MonadError[F, Throwable]) = new DataProcessor[F]()

  case class EventAction(eventRef: UUID, eventType: String, dateOfEvent: ZonedDateTime)

  case class ClosureResultIndexNames(reviewDateName: String, documentStatusName: String)
}<|MERGE_RESOLUTION|>--- conflicted
+++ resolved
@@ -93,23 +93,6 @@
   def nextPage(elem: Elem): F[Option[String]] =
     me.pure((elem \ "Paging" \ "Next").headOption.map(_.text))
 
-<<<<<<< HEAD
-  def getUpdatedEntities(elem: Elem): F[Seq[Entity]] = {
-    (elem \ "Entities" \ "Entity")
-      .map(e => {
-        val entityAttributes = e.attributes
-        def attrToString(key: String) = entityAttributes.get(key).map(_.toString()).getOrElse("")
-
-        val ref = UUID.fromString(attrToString("ref"))
-        val title = entityAttributes.get("title").map(_.toString)
-        val description = attrToString("description")
-        val entityType = attrToString("type")
-        val deleted = attrToString("deleted").nonEmpty
-        fromType(entityType, ref, title, description, deleted)
-      })
-      .sequence
-  }
-=======
   def getEntities(elem: Elem): F[Seq[Entity]] =
     (elem \ "Entities" \ "Entity").map { e =>
       val entityAttributes = e.attributes
@@ -118,11 +101,11 @@
 
       val ref = UUID.fromString(attrToString("ref"))
       val title = entityAttributes.get("title").map(_.toString)
+      val description = attrToString("description")
       val entityType = attrToString("type")
       val deleted = attrToString("deleted").nonEmpty
-      fromType(entityType, ref, title, deleted)
+      fromType(entityType, ref, title, description, deleted)
     }.sequence
->>>>>>> 1407464b
 
   def getEventActions(elem: Elem): F[Seq[EventAction]] = {
     me.pure(
