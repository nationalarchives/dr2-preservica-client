--- conflicted
+++ resolved
@@ -7,15 +7,11 @@
 import uk.gov.nationalarchives.dp.client.Entities.*
 import uk.gov.nationalarchives.dp.client.EntityClient.*
 import uk.gov.nationalarchives.dp.client.EntityClient.EntityType.*
+import uk.gov.nationalarchives.dp.client.EntityClient.GenerationType.*
 
 import java.time.ZonedDateTime
 import java.util.UUID
-<<<<<<< HEAD
-import scala.util.Try
-import scala.xml.{Elem, Node, NodeSeq}
-=======
 import scala.xml.{Elem, MetaData, Node, NodeSeq}
->>>>>>> 6b619f60
 
 /** A class to process XML responses from Preservica
   * @param me
@@ -23,11 +19,13 @@
   * @tparam F
   *   The effect type
   */
-class DataProcessor[F[_]]()(using me: MonadError[F, Throwable]):
-  extension (ns: NodeSeq)
-    def textOfFirstElement(): F[String] = ns.headOption.map(_.text) match
+class DataProcessor[F[_]]()(using me: MonadError[F, Throwable]) {
+
+  extension(ns: NodeSeq)
+    def textOfFirstElement(): F[String] = ns.headOption.map(_.text) match {
       case Some(value) => me.pure(value)
-      case None        => me.raiseError(PreservicaClientException("Generation not found"))
+      case None => me.raiseError(PreservicaClientException("Generation not found"))
+    }
 
   /** Converts an entity response to an [[Entities.Entity]] case class
     * @param entityRef
@@ -39,23 +37,19 @@
     * @return
     *   An [[Entities.Entity]] wrapped in the F effect
     */
-  def getEntity(entityRef: UUID, entityResponse: Elem, entityType: EntityType): F[Entity] =
+  def getEntity(entityRef: UUID, entityResponse: Elem, entityType: EntityType): F[Entity] = {
     (entityResponse \ entityType.toString).headOption
       .map { entity =>
         def optionValue(nodeName: String): Option[String] = (entity \ nodeName).headOption.map(_.text.trim)
         val title = optionValue("Title")
         val description = optionValue("Description")
-        val securityTag = optionValue("SecurityTag").flatMap(tag => Try(SecurityTag.valueOf(tag)).toOption)
+        val securityTag = optionValue("SecurityTag").flatMap(SecurityTag.fromString)
         val deleted = optionValue("Deleted").isDefined
         val parent = optionValue("Parent").map(UUID.fromString)
         fromType[F](entityType.entityTypeShort, entityRef, title, description, deleted, securityTag, parent)
       }
-<<<<<<< HEAD
-      .getOrElse(me.raiseError(PreservicaClientException(s"Entity not found for id $entityRef")))
-=======
       .getOrElse(me.raiseError(PreservicaClientException(s"Entity type '$entityType' not found for id $entityRef")))
   }
->>>>>>> 6b619f60
 
   /** Fetches `nodeName` -> `childNodeName` text from `entityResponse`
     * @param entityResponse
@@ -83,8 +77,9 @@
     * @return
     *   An optional string with the `ApiId` or `None` if not found.
     */
-  def existingApiId(res: Elem, elementName: String, fileName: String): Option[String] =
+  def existingApiId(res: Elem, elementName: String, fileName: String): Option[String] = {
     (res \\ elementName).find(n => (n \ "Name").text == fileName).map(n => (n \ "ApiId").text)
+  }
 
   /** Returns the metadata fragment urls from the element
     * @param entityResponseElement
@@ -92,16 +87,10 @@
     * @return
     *   A `Seq` of `String` wrapped in the F effect with the fragment URLS
     */
-<<<<<<< HEAD
-  def fragmentUrls(elem: Elem): F[Seq[String]] =
-    val fragments = elem \ "AdditionalInformation" \ "Metadata" \ "Fragment"
-    me.pure(fragments.map(_.text))
-=======
   def fragmentUrls(entityResponseElement: Elem): F[Seq[String]] = {
     val fragmentUrls = entityResponseElement \ "AdditionalInformation" \ "Metadata" \ "Fragment"
     me.pure(fragmentUrls.map(_.text))
   }
->>>>>>> 6b619f60
 
   /** Returns a list of metadata content
     * @param metadataResponseElements
@@ -109,15 +98,6 @@
     * @return
     *   A `Seq` of String representing the metadata XML or an error if none are found
     */
-<<<<<<< HEAD
-  def fragments(elems: Seq[Elem]): F[Seq[String]] =
-    val metadataObjects = elems.map { elem =>
-      val eachContent: NodeSeq = elem \ "MetadataContainer" \ "Content"
-      eachContent.flatMap(_.child).toString()
-    }
-    metadataObjects.filter(!_.isBlank) match
-      case Nil =>
-=======
   def fragments(metadataResponseElements: Seq[Elem]): F[Seq[String]] = {
     val metadataContainerObjects =
       metadataResponseElements.map(_.flatMap(_.child).toString())
@@ -127,18 +107,13 @@
     blankMetadataContainerObjects match {
       case Nil => me.pure(metadataContainerObjects)
       case _ =>
->>>>>>> 6b619f60
         me.raiseError(
           PreservicaClientException(
             s"Could not be retrieve all 'MetadataContainer' Nodes from:\n${metadataResponseElements.mkString("\n")}"
           )
         )
-<<<<<<< HEAD
-      case objects => me.pure(objects)
-=======
-    }
-  }
->>>>>>> 6b619f60
+    }
+  }
 
   /** Gets the text of the first generation element
     * @param contentObjectElement
@@ -155,16 +130,12 @@
     * @return
     *   A `Seq` of `String` with the text content of every `Generations` -> `Generation` element
     */
-<<<<<<< HEAD
-  def allGenerationUrls(entity: Elem): F[Seq[String]] =
-    (entity \ "Generations" \ "Generation").map(_.text) match
-=======
   def allGenerationUrls(generationsElement: Elem, contentObjectRef: UUID): F[Seq[String]] =
     (generationsElement \ "Generations" \ "Generation").map(_.text) match {
->>>>>>> 6b619f60
       case Nil =>
         me.raiseError(PreservicaClientException(s"No generations found for entity ref: $contentObjectRef"))
       case generationUrls => me.pure(generationUrls)
+    }
 
   /** Returns whether the the text content of every `Generations` -> `Generation` element
     * @param generationsElement
@@ -200,16 +171,9 @@
     * @return
     *   A `Seq` of `String` with the text content of every `Bitstreams` -> `Bitstream` element
     */
-<<<<<<< HEAD
-  def allBitstreamUrls(entity: Seq[Elem]): F[Seq[String]] =
-    me.pure(
-      entity.flatMap(e => (e \ "Bitstreams" \ "Bitstream").map(_.text))
-    )
-=======
   def allBitstreamUrls(generationElement: Elem): F[Seq[String]] = me.pure {
     (generationElement \ "Bitstreams" \ "Bitstream").map(_.text)
   }
->>>>>>> 6b619f60
 
   /** Returns a list of [[Client.BitStreamInfo]] objects
     * @param bitstreamElements
@@ -217,18 +181,6 @@
     * @return
     *   A `Seq` of `BitStreamInfo` objects parsed from the XML
     */
-<<<<<<< HEAD
-  def allBitstreamInfo(entity: Seq[Elem], potentialCoTitle: Option[String] = None): F[Seq[BitStreamInfo]] =
-    me.pure {
-      entity.map(e =>
-        val filename = (e \\ "Bitstream" \\ "Filename").text
-        val fileSize = (e \\ "Bitstream" \\ "FileSize").text.toLong
-        val url = (e \\ "AdditionalInformation" \\ "Content").text
-        val fixityAlgorithm = (e \\ "Bitstream" \\ "Fixities" \\ "Fixity" \\ "FixityAlgorithmRef").text
-        val fixityValue = (e \\ "Bitstream" \\ "Fixities" \\ "Fixity" \\ "FixityValue").text
-        BitStreamInfo(filename, fileSize, url, Fixity(fixityAlgorithm, fixityValue), potentialCoTitle)
-      )
-=======
   def allBitstreamInfo(
       bitstreamElements: Seq[Elem],
       generationType: GenerationType,
@@ -257,7 +209,6 @@
           contentObject.parent
         )
       }
->>>>>>> 6b619f60
     }
 
   /** Returns the next page
@@ -293,7 +244,7 @@
     * @return
     *   A `Seq` of `IdentifierResponse` objects parsed from the XML
     */
-  def getIdentifiers(elem: Elem): F[Seq[IdentifierResponse]] =
+  def getIdentifiers(elem: Elem): F[Seq[IdentifierResponse]] = {
     me.pure {
       (elem \ "Identifiers" \ "Identifier")
         .map { i =>
@@ -303,6 +254,7 @@
           IdentifierResponse(id, identifierName, identifierValue)
         }
     }
+  }
 
   /** Returns a list of [[DataProcessor.EventAction]] objects
     * @param elem
@@ -310,7 +262,7 @@
     * @return
     *   A `Seq` of `EventAction` objects parsed from the XML
     */
-  def getEventActions(elem: Elem): F[Seq[EventAction]] =
+  def getEventActions(elem: Elem): F[Seq[EventAction]] = {
     me.pure(
       (elem \ "EventActions" \ "EventAction")
         .map { e =>
@@ -321,6 +273,7 @@
           EventAction(eventRef, eventType, dateOfEvent)
         }
     )
+  }
 
   /** Gets the child node from a workflow instance response
     * @param workflowInstanceResponse
@@ -381,8 +334,6 @@
         )
       }
     }
-<<<<<<< HEAD
-=======
 
   /** Returns a `Float`
     * @param elem
@@ -398,12 +349,11 @@
     }
 
 }
->>>>>>> 6b619f60
 
 /** An apply method for the `DataProcessor` class and the `EventAction` case class
   */
-object DataProcessor:
-  def apply[F[_]]()(using me: MonadError[F, Throwable]) = new DataProcessor[F]()
+object DataProcessor {
+  def apply[F[_]]()(implicit me: MonadError[F, Throwable]) = new DataProcessor[F]()
 
   /** @param eventRef
     *   The reference of the event
@@ -412,4 +362,5 @@
     * @param dateOfEvent
     *   The date of the event
     */
-  case class EventAction(eventRef: UUID, eventType: String, dateOfEvent: ZonedDateTime)+  case class EventAction(eventRef: UUID, eventType: String, dateOfEvent: ZonedDateTime)
+}