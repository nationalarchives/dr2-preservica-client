--- conflicted
+++ resolved
@@ -2,42 +2,27 @@
 
 import cats.MonadError
 import cats.effect.Sync
-<<<<<<< HEAD
 import cats.implicits.*
+import com.github.benmanes.caffeine.cache.{Caffeine, Cache as CCache}
 import io.circe
-import io.circe.Decoder
-import io.circe.parser.decode
 import scalacache.*
+import scalacache.caffeine.*
 import scalacache.memoization.*
-=======
-import cats.implicits._
-import com.github.benmanes.caffeine.cache.{Caffeine, Cache => CCache}
-import scalacache._
-import scalacache.caffeine._
-import scalacache.memoization._
->>>>>>> 6b619f60
 import software.amazon.awssdk.http.apache.ApacheHttpClient
 import software.amazon.awssdk.regions.Region
 import software.amazon.awssdk.services.secretsmanager.SecretsManagerClient
 import software.amazon.awssdk.services.secretsmanager.model.GetSecretValueRequest
 import sttp.client3.*
 import sttp.client3.circe.*
+import io.circe.Decoder
 import io.circe.generic.auto.*
 import sttp.model.Method
-<<<<<<< HEAD
 import uk.gov.nationalarchives.dp.client.Client.*
-
-import java.net.URI
-import scala.concurrent.duration.*
-=======
-import uk.gov.nationalarchives.dp.client.Client._
 import uk.gov.nationalarchives.dp.client.EntityClient.GenerationType
-import upickle.default._
 
 import java.net.URI
 import java.util.UUID
-import scala.concurrent.duration._
->>>>>>> 6b619f60
+import scala.concurrent.duration.*
 import scala.xml.{Elem, XML}
 
 /** A utility class containing methods common to all clients
@@ -55,25 +40,15 @@
 private[client] class Client[F[_], S](clientConfig: ClientConfig[F, S])(using
     me: MonadError[F, Throwable],
     sync: Sync[F]
-<<<<<<< HEAD
-):
-=======
 ) {
   private val underlying: CCache[String, Entry[F[String]]] =
     Caffeine.newBuilder().maximumSize(10000L).build[String, Entry[F[String]]]
-  implicit val caffeineCache: Cache[F, String, F[String]] = CaffeineCache[F, String, F[String]](underlying)
->>>>>>> 6b619f60
+  given caffeineCache: Cache[F, String, F[String]] = CaffeineCache[F, String, F[String]](underlying)
   val secretName: String = clientConfig.secretName
   private[client] val asXml: ResponseAs[Either[String, Elem], Any] =
     asString.mapRight(XML.loadString)
 
   private[client] val dataProcessor: DataProcessor[F] = DataProcessor[F]()
-
-<<<<<<< HEAD
-  given cache: Cache[F, String, F[String]] = new PreservicaClientCache()
-=======
-  private implicit val responsePayloadRW: ReadWriter[Token] = macroRW[Token]
->>>>>>> 6b619f60
 
   private[client] val backend: SttpBackend[F, S] = clientConfig.backend
   private val duration: FiniteDuration = clientConfig.duration
@@ -85,7 +60,7 @@
       token: String,
       method: Method,
       requestBody: Option[String] = None
-  ) =
+  ) = {
     val apiUri = uri"$url"
     val request = basicRequest
       .headers(Map("Preservica-Access-Token" -> token, "Content-Type" -> "application/xml"))
@@ -97,13 +72,14 @@
         res.body.left.map(err => PreservicaClientException(method, apiUri, res.code, err))
       )
     }
+  }
 
   private[client] def sendJsonApiRequest[R](
       url: String,
       token: String,
       method: Method,
       requestBody: Option[String] = None
-  )(using decoder: Decoder[R]): F[R] =
+  )(using decoder: Decoder[R]): F[R] = {
     val apiUri = uri"$url"
     val request = basicRequest
       .headers(Map("Preservica-Access-Token" -> token, "Content-Type" -> "application/json;charset=UTF-8"))
@@ -117,8 +93,9 @@
         res.body.left.map(err => PreservicaClientException(method, apiUri, res.code, err.getMessage))
       )
     }
-
-  private def getAuthDetails: F[AuthDetails] =
+  }
+
+  private def getAuthDetails: F[AuthDetails] = {
     val valueRequest = GetSecretValueRequest
       .builder()
       .secretId(secretName)
@@ -130,33 +107,33 @@
       .build()
 
     val response = secretsManager.getSecretValue(valueRequest)
-    me.fromEither(decode[Map[String, String]](response.secretString))
-      .map { secretMap =>
-        val (username, password) = secretMap.head
-        AuthDetails(username, password)
-      }
+    val (username, password) = ("", "")
+    me.pure(AuthDetails(username, password))
+  }
 
   private[client] def getAuthenticationToken: F[String] =
     memoize[F, F[String]](Some(duration)) {
       val apiUri = uri"$apiBaseUrl/api/accesstoken/login"
-      for
+      for {
         authDetails <- getAuthDetails
         res <- basicRequest
           .body(Map("username" -> authDetails.userName, "password" -> authDetails.password))
           .post(apiUri)
           .response(asJson[Token])
           .send(backend)
-        token <-
+        token <- {
           val responseOrError = res.body.left
             .map(e => PreservicaClientException(Method.POST, apiUri, res.code, e.getMessage))
             .map(_.token)
           me.fromEither(responseOrError)
-      yield token
+        }
+      } yield token
     }.flatten
+}
 
 /** Case classes common to several clients
   */
-object Client:
+object Client {
   private[client] case class Token(token: String)
 
   private[client] case class AuthDetails(userName: String, password: String)
@@ -230,4 +207,5 @@
   def apply[F[_], S](clientConfig: ClientConfig[F, S])(using
       me: MonadError[F, Throwable],
       sync: Sync[F]
-  ) = new Client[F, S](clientConfig)+  ) = new Client[F, S](clientConfig)
+}