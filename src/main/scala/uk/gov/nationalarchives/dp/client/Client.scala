package uk.gov.nationalarchives.dp.client

import cats.MonadError
import cats.effect.Sync
import cats.implicits._
import scalacache._
import scalacache.memoization._
import software.amazon.awssdk.http.apache.ApacheHttpClient
import software.amazon.awssdk.regions.Region
import software.amazon.awssdk.services.secretsmanager.SecretsManagerClient
import software.amazon.awssdk.services.secretsmanager.model.GetSecretValueRequest
import sttp.client3._
import sttp.client3.upicklejson._
import sttp.model.Method
import uk.gov.nationalarchives.dp.client.Client._
import upickle.default._

import java.net.URI
import scala.concurrent.duration._
import scala.xml.{Elem, XML}

class Client[F[_], S](clientConfig: ClientConfig[F, S])(implicit
    me: MonadError[F, Throwable],
    sync: Sync[F]
) {
  private[client] val asXml: ResponseAs[Either[String, Elem], Any] =
    asString.mapRight(XML.loadString)

  private[client] val dataProcessor: DataProcessor[F] = DataProcessor[F]()

  implicit val responsePayloadRW: ReadWriter[Token] = macroRW[Token]

  implicit val cache: Cache[F, String, F[String]] = new PreservicaClientCache()

  val backend: SttpBackend[F, S] = clientConfig.backend
  val duration: FiniteDuration = clientConfig.duration
  val apiBaseUrl: String = clientConfig.apiBaseUrl
  val secretsManagerEndpointUri: String = clientConfig.secretsManagerEndpointUri

<<<<<<< HEAD
  private[client] def addApiResponseXml(url: String, requestBody: String, token: String): F[Elem] = {
    val apiUri = uri"$url"
    val request = basicRequest
      .headers(Map("Preservica-Access-Token" -> token, "Content-Type" -> "application/xml"))
      .post(uri"$url")
      .body(requestBody)
      .response(asXml)

    me.flatMap(backend.send(request)) { res =>
      me.fromEither(res.body.left.map(err => PreservicaClientException(Method.POST, apiUri, res.code, err)))
    }
  }

  private[client] def getApiResponseXml(url: String, token: String): F[Elem] = {
=======
  private[client] def sendXMLApiRequest(
      url: String,
      token: String,
      method: Method,
      requestBody: Option[String] = None
  ) = {
>>>>>>> e6c219a2
    val apiUri = uri"$url"
    val request = basicRequest
      .headers(Map("Preservica-Access-Token" -> token, "Content-Type" -> "application/xml"))
      .method(method, apiUri)
      .response(asXml)
    val requestWithBody = requestBody.map(request.body(_)).getOrElse(request)
    me.flatMap(backend.send(requestWithBody)) { res =>
      me.fromEither(
        res.body.left.map(err => PreservicaClientException(method, apiUri, res.code, err))
      )
    }
  }

  private def getAuthDetails(secretName: String): F[AuthDetails] = {
    val valueRequest = GetSecretValueRequest
      .builder()
      .secretId(secretName)
      .build()
    val secretsManager = SecretsManagerClient.builder
      .httpClient(ApacheHttpClient.builder.build())
      .endpointOverride(URI.create(secretsManagerEndpointUri))
      .region(Region.EU_WEST_2)
      .build()

    val response = secretsManager.getSecretValue(valueRequest)
    val (username, password) = upickle.default.read[Map[String, String]](response.secretString).head
    me.pure(AuthDetails(username, password))
  }

  private[client] def getAuthenticationToken(secretName: String): F[String] =
    memoize[F, F[String]](Some(duration)) {
      val apiUri = uri"$apiBaseUrl/api/accesstoken/login"
      for {
        authDetails <- getAuthDetails(secretName)
        res <- basicRequest
          .body(Map("username" -> authDetails.userName, "password" -> authDetails.password))
          .post(apiUri)
          .response(asJson[Token])
          .send(backend)
        token <- {
          val responseOrError = res.body.left
            .map(e => PreservicaClientException(Method.POST, apiUri, res.code, e.getMessage))
            .map(_.token)
          me.fromEither(responseOrError)
        }
      } yield token
    }.flatten

}
object Client {
  case class Token(token: String)

  case class AuthDetails(userName: String, password: String)

  case class BitStreamInfo(name: String, fileSize: Long, url: String)

  case class ClientConfig[F[_], S](
      apiBaseUrl: String,
      backend: SttpBackend[F, S],
      duration: FiniteDuration,
      secretsManagerEndpointUri: String
  )

  def apply[F[_], S](clientConfig: ClientConfig[F, S])(implicit
      me: MonadError[F, Throwable],
      sync: Sync[F]
  ) = new Client[F, S](clientConfig)

}<|MERGE_RESOLUTION|>--- conflicted
+++ resolved
@@ -37,29 +37,12 @@
   val apiBaseUrl: String = clientConfig.apiBaseUrl
   val secretsManagerEndpointUri: String = clientConfig.secretsManagerEndpointUri
 
-<<<<<<< HEAD
-  private[client] def addApiResponseXml(url: String, requestBody: String, token: String): F[Elem] = {
-    val apiUri = uri"$url"
-    val request = basicRequest
-      .headers(Map("Preservica-Access-Token" -> token, "Content-Type" -> "application/xml"))
-      .post(uri"$url")
-      .body(requestBody)
-      .response(asXml)
-
-    me.flatMap(backend.send(request)) { res =>
-      me.fromEither(res.body.left.map(err => PreservicaClientException(Method.POST, apiUri, res.code, err)))
-    }
-  }
-
-  private[client] def getApiResponseXml(url: String, token: String): F[Elem] = {
-=======
   private[client] def sendXMLApiRequest(
       url: String,
       token: String,
       method: Method,
       requestBody: Option[String] = None
   ) = {
->>>>>>> e6c219a2
     val apiUri = uri"$url"
     val request = basicRequest
       .headers(Map("Preservica-Access-Token" -> token, "Content-Type" -> "application/xml"))
@@ -107,7 +90,6 @@
         }
       } yield token
     }.flatten
-
 }
 object Client {
   case class Token(token: String)
@@ -127,5 +109,4 @@
       me: MonadError[F, Throwable],
       sync: Sync[F]
   ) = new Client[F, S](clientConfig)
-
 }