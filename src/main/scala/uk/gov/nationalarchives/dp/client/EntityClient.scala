package uk.gov.nationalarchives.dp.client

import cats.MonadError
import cats.effect.Sync
import cats.implicits.*
import sttp.capabilities.Streams
import sttp.client3.*
import sttp.model.Method
<<<<<<< HEAD
import uk.gov.nationalarchives.dp.client.Client.*
=======
import uk.gov.nationalarchives.DynamoFormatters.Identifier
import uk.gov.nationalarchives.dp.client.Client._
>>>>>>> 6b619f60
import uk.gov.nationalarchives.dp.client.DataProcessor.EventAction
import uk.gov.nationalarchives.dp.client.Entities.{Entity, IdentifierResponse}
import uk.gov.nationalarchives.dp.client.EntityClient.{
  AddEntityRequest,
  EntityType,
  RepresentationType,
  UpdateEntityRequest
}

import uk.gov.nationalarchives.dp.client.EntityClient.EntityType.*

import java.time.ZonedDateTime
import java.time.format.DateTimeFormatter
import java.util.UUID
import scala.xml.Utility.escape
import scala.xml.{Elem, XML}

/** A client to create, get and update entities in Preservica
  * @tparam F
  *   Type of the effect
  */
trait EntityClient[F[_], S]:

  /** Used to format dates.
    */
  val dateFormatter: DateTimeFormatter

  /** Returns metadata as an XML `Elem` for the provided entity
    * @param entity
    *   The entity to return metadata for
    * @return
    *   A `Seq` of `Elem` containing the metadata wrapped in the F effect
    */
  def metadataForEntity(entity: Entity): F[Seq[Elem]]

  /** Returns a list of [[Client.BitStreamInfo]] representing the bitstreams for the content object reference
    * @param contentRef
    *   The reference of the content object
    * @return
    *   A `Seq` of [[Client.BitStreamInfo]] containing the bitstream details
    */
  def getBitstreamInfo(contentRef: UUID): F[Seq[BitStreamInfo]]

  /** Returns an [[Entities.Entity]] for the given ref and type
    * @param entityRef
    *   The reference of the entity
    * @param entityType
    *   The [[EntityClient.EntityType]] of the entity.
    * @return
    *   An [[Entities.Entity]] wrapped in the F effect
    */
  def getEntity(entityRef: UUID, entityType: EntityType): F[Entity]

  /** Returns a list of [[Entities.IdentifierResponse]] for a given entity
    * @param entity
    *   The entity to find the identifiers for
    * @return
    *   A `Seq` of [[Entities.IdentifierResponse]] wrapped in the F effect
    */
  def getEntityIdentifiers(entity: Entity): F[Seq[IdentifierResponse]]

  /** Returns a String for the given ref and representationType
    * @param ioEntityRef
    *   The reference of the Information Object
    * @param representationType
    *   The [[EntityClient.RepresentationType]] of the entity.
    * @return
    *   A String wrapped in the F effect
    */
  def getUrlsToIoRepresentations(
      ioEntityRef: UUID,
      representationType: Option[RepresentationType]
  ): F[Seq[String]]

  /** Returns a `Seq` of [[Entities.Entity]] for the given ref and representationType
    * @param ioEntityRef
    *   The reference of the Information Object
    * @param representationType
    *   The [[EntityClient.RepresentationType]] of the entity.
    * @param repTypeIndex
    *   The index of the Representation.
    * @return
    *   A `Seq` of [[Entities.Entity]] wrapped in the F effect
    */
  def getContentObjectsFromRepresentation(
      ioEntityRef: UUID,
      representationType: RepresentationType,
      repTypeIndex: Int
  ): F[Seq[Entity]]

  /** Adds an entity to Preservica
    * @param addEntityRequest
    *   An instance of [[EntityClient.AddEntityRequest]] with the details of the entity to add
    * @return
    *   The reference of the new entity wrapped in the F effect.
    */
  def addEntity(addEntityRequest: AddEntityRequest): F[UUID]

  /** Updates an entity in Preservice
    * @param updateEntityRequest
    *   An instance of [[EntityClient.UpdateEntityRequest]] with the details of the entity to update
    * @return
    *   The string `"Entity was updated"`
    */
  def updateEntity(updateEntityRequest: UpdateEntityRequest): F[String]

  /** Updates identifiers for an entity
    * @param entity
    *   The entity to update
    * @param identifiers
    *   A list of identifiers to update on the entity
    * @return
    *   The original identifiers argument.
    */
  def updateEntityIdentifiers(entity: Entity, identifiers: Seq[IdentifierResponse]): F[Seq[IdentifierResponse]]

  /** Streams the bitstream from the provided url into `streamFn`
    * @param stream
    *   An instance of the sttp Stream type
    * @param url
    *   The url to stream the data from
    * @param streamFn
    *   The function to stream the data to
    * @tparam T
    *   The return type of the stream function, wrapped in the F effect
    * @return
    *   The return type of the stream function, wrapped in the F effect
    */
  def streamBitstreamContent[T](
      stream: Streams[S]
  )(url: String, streamFn: stream.BinaryStream => F[T]): F[T]

  /** Returns any entity updated since the provided dateTime
    * @param dateTime
    *   The date and time to pass to the API
    * @param startEntry
    *   The entry to start from. Used for pagination
    * @param maxEntries
    *   The maximum number of entries to return. Defaults to 1000
    * @return
    *   A `Seq` of [[Entities.Entity]] wrapped in the F effect
    */
  def entitiesUpdatedSince(
      dateTime: ZonedDateTime,
      startEntry: Int,
      maxEntries: Int = 1000
  ): F[Seq[Entity]]

  /** Returns a list of event actions for an entity
    * @param entity
    *   The entity to return the actions for
    * @param startEntry
    *   The entry to start from. Used for pagination
    * @param maxEntries
    *   The maximum number of entries to return. Defaults to 1000
    * @return
    *   A `Seq` of [[DataProcessor.EventAction]]
    */
  def entityEventActions(
      entity: Entity,
      startEntry: Int = 0,
      maxEntries: Int = 1000
  ): F[Seq[EventAction]]

  /** Find entities for an identifier
    * @param identifier
    *   The identifier to use to find the entities
    * @return
    *   A `Seq` of [[Entities.Entity]]
    */
  def entitiesByIdentifier(
      identifier: Identifier
  ): F[Seq[Entity]]

  /** Adds an identifier for an entity
    * @param entityRef
    *   The reference of the entity
    * @param entityType
    *   The type of the entity
    * @param identifier
    *   The identifier to add to the entity
    * @return
    *   The string `"The Identifier was added"`
    */
  def addIdentifierForEntity(
      entityRef: UUID,
      entityType: EntityType,
      identifier: Identifier
  ): F[String]
<<<<<<< HEAD
=======

  /** Gets the version of Preservica in the namespace
    * @param endpoint
    *   The Entity endpoint to be called (this should exclude the baseUrl and path)
    * @return
    *   The version of Preservica in the namespace as a Float
    */

  def getPreservicaNamespaceVersion(endpoint: String): F[Float]
}
>>>>>>> 6b619f60

/** An object containing a method which returns an implementation of the EntityClient trait
  */
object EntityClient:

  /** Creates a new `EntityClient` instance.
    * @param clientConfig
    *   Configuration parameters needed to create the client
    * @param me
    *   An implicit instance of cats.MonadError
    * @param sync
    *   An implicit instance of cats.Sync
    * @tparam F
    *   The type of the effect
    * @tparam S
    *   The type of the Stream to be used for the streaming methods.
    * @return
    */
  def createEntityClient[F[_], S](clientConfig: ClientConfig[F, S])(using
      me: MonadError[F, Throwable],
      sync: Sync[F]
  ): EntityClient[F, S] = new EntityClient[F, S]:
    val dateFormatter: DateTimeFormatter = DateTimeFormatter.ofPattern("yyyy-MM-dd'T'HH:mm:ss.SSSXXX")
    private val apiBaseUrl: String = clientConfig.apiBaseUrl
    private val apiVersion = 7.0f
    private val apiUrl = s"$apiBaseUrl/api/entity/v$apiVersion"
    private val namespaceUrl = s"http://preservica.com/XIP/v$apiVersion"

    private val missingPathExceptionMessage: UUID => String = ref =>
      s"No path found for entity id $ref. Could this entity have been deleted?"

    private val client: Client[F, S] = Client(clientConfig)

    import client.*

    private def getEntities(
        url: String,
        token: String
    ): F[Seq[Entity]] =
      for
        entitiesResponseXml <- sendXMLApiRequest(url, token, Method.GET)
        entitiesWithUpdates <- dataProcessor.getEntities(entitiesResponseXml)
      yield entitiesWithUpdates

    private def eventActions(
        url: Option[String],
        token: String,
        currentCollectionOfEventActions: Seq[EventAction]
    ): F[Seq[EventAction]] =
      if url.isEmpty then me.pure(currentCollectionOfEventActions)
      else
        for
          eventActionsResponseXml <- sendXMLApiRequest(url.get, token, Method.GET)
          eventActionsBatch <- dataProcessor.getEventActions(eventActionsResponseXml)
          nextPageUrl <- dataProcessor.nextPage(eventActionsResponseXml)
          allEventActions <- eventActions(
            nextPageUrl,
            token,
            currentCollectionOfEventActions ++ eventActionsBatch
          )
        yield allEventActions

<<<<<<< HEAD
    private def requestBodyForIdentifier(identifierName: String, identifierValue: String): String =
      val identifierAsXml: String =
        val xml = <Identifier xmlns="http://preservica.com/XIP/v6.5">
          <Type>{identifierName}</Type>
          <Value>{identifierValue}</Value>
        </Identifier>
        new PrettyPrinter(80, 2).format(xml)
=======
    private def requestBodyForIdentifier(identifierName: String, identifierValue: String): String = {
      val identifierAsXml =
        <Identifier xmlns={namespaceUrl}>
          <Type>{identifierName}</Type>
          <Value>{identifierValue}</Value>
        </Identifier>

>>>>>>> 6b619f60
      s"""<?xml version="1.0" encoding="UTF-8" standalone="yes"?>\n$identifierAsXml"""

<<<<<<< HEAD
    override def getEntity(entityRef: UUID, entityType: EntityType): F[Entity] =
      val url = uri"$apiBaseUrl/api/entity/${entityType.entityPath}/$entityRef"
      for
=======
    override def getEntity(entityRef: UUID, entityType: EntityType): F[Entity] = {
      val url = uri"$apiUrl/${entityType.entityPath}/$entityRef"
      for {
>>>>>>> 6b619f60
        token <- getAuthenticationToken
        entityResponse <- sendXMLApiRequest(url.toString(), token, Method.GET)
        entity <- dataProcessor.getEntity(entityRef, entityResponse, entityType)
      yield entity

    override def getUrlsToIoRepresentations(
        entityRef: UUID,
        representationType: Option[RepresentationType]
    ): F[Seq[String]] =
      for
        token <- getAuthenticationToken
        url = uri"$apiUrl/information-objects/$entityRef/representations"
        representationsResponse <- sendXMLApiRequest(url.toString(), token, Method.GET)
        urlsOfRepresentations <- dataProcessor.getUrlsToEntityRepresentations(
          representationsResponse,
          representationType
        )
      yield urlsOfRepresentations

    override def getContentObjectsFromRepresentation(
        ioEntityRef: UUID,
        representationType: RepresentationType,
        repTypeIndex: Int
    ): F[Seq[Entity]] =
      for
        token <- getAuthenticationToken
        url =
          uri"$apiUrl/information-objects/$ioEntityRef/representations/$representationType/$repTypeIndex"
        representationsResponse <- sendXMLApiRequest(url.toString(), token, Method.GET)
        contentObjects <- dataProcessor.getContentObjectsFromRepresentation(
          representationsResponse,
          representationType,
          ioEntityRef
        )
      yield contentObjects

    override def getEntityIdentifiers(entity: Entity): F[Seq[IdentifierResponse]] =
      for
        path <- me.fromOption(
          entity.path,
          PreservicaClientException(missingPathExceptionMessage(entity.ref))
        )
        url = uri"$apiUrl/$path/${entity.ref}/identifiers"
        token <- getAuthenticationToken
        identifiers <- entityIdentifiers(url.toString.some, token, Nil)
      yield identifiers

    private def entityIdentifiers(
        url: Option[String],
        token: String,
        currentCollectionOfIdentifiers: Seq[IdentifierResponse]
    ): F[Seq[IdentifierResponse]] =
      if url.isEmpty then me.pure(currentCollectionOfIdentifiers)
      else
        for
          identifiersResponseXml <- sendXMLApiRequest(url.get, token, Method.GET)
          identifiersBatch <- dataProcessor.getIdentifiers(identifiersResponseXml)
          nextPageUrl <- dataProcessor.nextPage(identifiersResponseXml)
          allIdentifiers <- entityIdentifiers(
            nextPageUrl,
            token,
            currentCollectionOfIdentifiers ++ identifiersBatch
          )
        yield allIdentifiers

    private def validateEntityUpdateInputs(
        entityType: EntityType,
        parentRef: Option[UUID]
    ): F[(String, String)] =
      for
        _ <-
          if entityType.entityPath != StructuralObject.entityPath && parentRef.isEmpty then
            me.raiseError(
              PreservicaClientException(
                "You must pass in the parent ref if you would like to add/update a non-structural object."
              )
            )
          else me.unit
        token <- getAuthenticationToken
      yield (entityType.toString, token)

    private def createUpdateRequestBody(
        ref: Option[UUID],
        title: String,
        descriptionToChange: Option[String],
        parentRef: Option[UUID],
        securityTag: SecurityTag,
        nodeName: String,
        addOpeningXipTag: Boolean = false
    ): String =
      s"""<?xml version="1.0" encoding="UTF-8" standalone="yes"?>
<<<<<<< HEAD
            ${if addOpeningXipTag then s"""<XIP xmlns="http://preservica.com/XIP/v6.5">""" else ""}
            <$nodeName xmlns="http://preservica.com/XIP/v6.5">
=======
            ${if (addOpeningXipTag) s"""<XIP xmlns="http://preservica.com/XIP/v$apiVersion">""" else ""}
            <$nodeName xmlns="http://preservica.com/XIP/v$apiVersion">
>>>>>>> 6b619f60
              ${ref.map(r => s"<Ref>$r</Ref>").getOrElse("")}
              <Title>${escape(title)}</Title>
              ${descriptionToChange
          .map(description => s"<Description>${escape(description)}</Description>")
          .getOrElse("")}
              <SecurityTag>$securityTag</SecurityTag>
              ${parentRef.map(parent => s"<Parent>$parent</Parent>").getOrElse("")}
            </$nodeName>"""

    override def addEntity(addEntityRequest: AddEntityRequest): F[UUID] =
      val path = addEntityRequest.entityType.entityPath
      for
        _ <-
          if path == ContentObject.entityPath then
            me.raiseError(
              PreservicaClientException("You currently cannot create a content object via the API.")
            )
          else me.unit

        nodeNameAndToken <- validateEntityUpdateInputs(
          addEntityRequest.entityType,
          addEntityRequest.parentRef
        )
        (nodeName, token) = nodeNameAndToken
        addXipTag = path == InformationObject.entityPath
        addRequestBody = createUpdateRequestBody(
          addEntityRequest.ref,
          addEntityRequest.title,
          addEntityRequest.description,
          addEntityRequest.parentRef,
          addEntityRequest.securityTag,
          nodeName,
          addXipTag
        )
        // "Representations" can be appended to an 'information-objects' request; for now, we'll exclude it and instead, just close the tag
<<<<<<< HEAD
        fullRequestBody = if addXipTag then addRequestBody + "\n            </XIP>" else addRequestBody
        url = uri"$apiBaseUrl/api/entity/$path"
=======
        fullRequestBody = if (addXipTag) addRequestBody + "\n            </XIP>" else addRequestBody
        url = uri"$apiUrl/$path"
>>>>>>> 6b619f60
        addEntityResponse <- sendXMLApiRequest(url.toString, token, Method.POST, Some(fullRequestBody))
        ref <- dataProcessor.childNodeFromEntity(addEntityResponse, nodeName, "Ref")
      yield UUID.fromString(ref.trim)

    override def updateEntity(updateEntityRequest: UpdateEntityRequest): F[String] =
      for
        nodeNameAndToken <- validateEntityUpdateInputs(
          updateEntityRequest.entityType,
          updateEntityRequest.parentRef
        )

        (nodeName, token) = nodeNameAndToken
        updateRequestBody = createUpdateRequestBody(
          Some(updateEntityRequest.ref),
          updateEntityRequest.title,
          updateEntityRequest.descriptionToChange,
          updateEntityRequest.parentRef,
          updateEntityRequest.securityTag,
          nodeName
        )
        path = updateEntityRequest.entityType.entityPath
        url = uri"$apiUrl/$path/${updateEntityRequest.ref}"
        _ <- sendXMLApiRequest(url.toString, token, Method.PUT, Some(updateRequestBody))
        response = "Entity was updated"
      yield response

    override def getBitstreamInfo(
        contentObjectRef: UUID
    ): F[Seq[BitStreamInfo]] =
      for
        token <- getAuthenticationToken
        contentObjectElement <- sendXMLApiRequest(
          s"$apiUrl/${ContentObject.entityPath}/$contentObjectRef",
          token,
          Method.GET
        )
        generationsEndpointUrl <- dataProcessor.generationUrlFromEntity(contentObjectElement)
        generationsElement <- sendXMLApiRequest(generationsEndpointUrl, token, Method.GET)
        allGenerationUrls <- dataProcessor.allGenerationUrls(generationsElement, contentObjectRef)
        allGenerationElements <- allGenerationUrls
          .map(url => sendXMLApiRequest(url, token, Method.GET))
          .sequence
<<<<<<< HEAD
        allUrls <- dataProcessor.allBitstreamUrls(allGenerationElements)
        bitstreamXmls <- allUrls.map(url => sendXMLApiRequest(url, token, Method.GET)).sequence
        contentObjectTitle <- dataProcessor.getEntity(contentRef, contentEntity, ContentObject)
        allBitstreamInfo <- dataProcessor.allBitstreamInfo(bitstreamXmls, contentObjectTitle.title)
      yield allBitstreamInfo
=======
        allBitstreamInfo <- allGenerationElements.map { generationElement =>
          for {
            generationType <- dataProcessor.generationType(generationElement, contentObjectRef)
            allBitstreamUrls <- dataProcessor.allBitstreamUrls(generationElement)
            bitstreamElements <- allBitstreamUrls.map(url => sendXMLApiRequest(url, token, Method.GET)).sequence
            contentObject <- dataProcessor.getEntity(contentObjectRef, contentObjectElement, ContentObject)
            allBitstreamInfo <- dataProcessor.allBitstreamInfo(bitstreamElements, generationType, contentObject)
          } yield allBitstreamInfo
        }.flatSequence

      } yield allBitstreamInfo
>>>>>>> 6b619f60

    override def metadataForEntity(entity: Entity): F[Seq[Elem]] =
      for
        token <- getAuthenticationToken

        path <- me.fromOption(
          entity.path,
          PreservicaClientException(missingPathExceptionMessage(entity.ref))
        )
        entityInfo <- sendXMLApiRequest(
          s"$apiUrl/$path/${entity.ref}",
          token,
          Method.GET
        )
        fragmentUrls <- dataProcessor.fragmentUrls(entityInfo)
<<<<<<< HEAD
        fragmentResponse <- fragmentUrls.map(url => sendXMLApiRequest(url, token, Method.GET)).sequence
        fragments <- dataProcessor.fragments(fragmentResponse)
      yield fragments.map(XML.loadString)
=======
        fragmentResponses <- fragmentUrls.map(url => sendXMLApiRequest(url, token, Method.GET)).sequence
        fragments <- dataProcessor.fragments(fragmentResponses)
      } yield fragments.map(XML.loadString)
>>>>>>> 6b619f60

    override def entitiesUpdatedSince(
        dateTime: ZonedDateTime,
        startEntry: Int,
        maxEntries: Int = 1000
    ): F[Seq[Entity]] =
      val dateString = dateTime.format(dateFormatter)
      val queryParams = Map("date" -> dateString, "max" -> maxEntries, "start" -> startEntry)
<<<<<<< HEAD
      val url = uri"$apiBaseUrl/api/entity/entities/updated-since?$queryParams"
      for
=======
      val url = uri"$apiUrl/entities/updated-since?$queryParams"
      for {
>>>>>>> 6b619f60
        token <- getAuthenticationToken
        updatedEntities <- getEntities(url.toString, token)
      yield updatedEntities

    override def entityEventActions(
        entity: Entity,
        startEntry: Int = 0,
        maxEntries: Int = 1000
    ): F[Seq[EventAction]] =
      val queryParams = Map("max" -> maxEntries, "start" -> startEntry)
      for
        path <- me.fromOption(
          entity.path,
          PreservicaClientException(missingPathExceptionMessage(entity.ref))
        )
        url = uri"$apiUrl/$path/${entity.ref}/event-actions?$queryParams"
        token <- getAuthenticationToken
        eventActions <- eventActions(url.toString.some, token, Nil)
      yield eventActions.reverse // most recent event first

    override def entitiesByIdentifier(
        identifier: Identifier
    ): F[Seq[Entity]] =
      val queryParams = Map("type" -> identifier.identifierName, "value" -> identifier.value)
<<<<<<< HEAD
      val url = uri"$apiBaseUrl/api/entity/entities/by-identifier?$queryParams"
      for
=======
      val url = uri"$apiUrl/entities/by-identifier?$queryParams"
      for {
>>>>>>> 6b619f60
        token <- getAuthenticationToken
        entitiesWithIdentifier <- getEntities(url.toString, token)
        entities <- entitiesWithIdentifier.map { entity =>
          for
            entityType <- me.fromOption(
              entity.entityType,
              PreservicaClientException(s"No entity type found for entity ${entity.ref}")
            )
            entity <- getEntity(entity.ref, entityType)
          yield entity
        }.sequence
      yield entities

    override def addIdentifierForEntity(
        entityRef: UUID,
        entityType: EntityType,
        identifier: Identifier
    ): F[String] =
      for
        token <- getAuthenticationToken
        _ <- sendXMLApiRequest(
          s"$apiUrl/${entityType.entityPath}/$entityRef/identifiers",
          token,
          Method.POST,
          Some(requestBodyForIdentifier(identifier.identifierName, identifier.value))
        )
        response = s"The Identifier was added"
      yield response

    def streamBitstreamContent[T](
        stream: Streams[S]
    )(url: String, streamFn: stream.BinaryStream => F[T]): F[T] =
      val apiUri = uri"$url"
      def request(token: String) = basicRequest
        .get(apiUri)
        .headers(Map("Preservica-Access-Token" -> token))
        .response(asStream(stream)(streamFn))

      for
        token <- getAuthenticationToken
        res <- backend.send(request(token))
        body <- me.fromEither {
          res.body.left.map(err => PreservicaClientException(Method.GET, apiUri, res.code, err))
        }
      yield body

    override def updateEntityIdentifiers(
        entity: Entity,
        identifiers: Seq[IdentifierResponse]
    ): F[Seq[IdentifierResponse]] =
      identifiers.map { identifier =>
        val requestBody = requestBodyForIdentifier(identifier.identifierName, identifier.value).some
        for
          path <- me.fromOption(
            entity.path,
            PreservicaClientException(missingPathExceptionMessage(entity.ref))
          )
          token <- getAuthenticationToken
          url = uri"$apiUrl/$path/${entity.ref}/identifiers/${identifier.id}"
          _ <- sendXMLApiRequest(url.toString, token, Method.PUT, requestBody)
        yield identifier
      }.sequence
<<<<<<< HEAD
=======
    }

    override def getPreservicaNamespaceVersion(endpoint: String): F[Float] = {
      for {
        token <- getAuthenticationToken
        resXml <- sendXMLApiRequest(s"$apiBaseUrl/api/entity/$endpoint", token, Method.GET)
        version <- dataProcessor.getPreservicaNamespaceVersion(resXml)
      } yield version
    }
  }

  /** Represents a Preservica security tag
    */
  sealed trait SecurityTag {
    override def toString: String = getClass.getSimpleName.dropRight(1).toLowerCase
  }
>>>>>>> 6b619f60

  /** Represents an entity type
    */
  enum EntityType(val entityPath: String, val entityTypeShort: String):
    case InformationObject extends EntityType("information-objects", "IO")
    case ContentObject extends EntityType("content-objects", "CO")
    case StructuralObject extends EntityType("structural-objects", "SO")

  /** Represents an entity to add to Preservica
    * @param ref
    *   An optional ref. If one is not provided, one will be generated
    * @param title
    *   The title of the new entity
    * @param description
    *   The optional description of the new entity
    * @param entityType
    *   The type of the new entity
    * @param securityTag
    *   The security tag of the new entity
    * @param parentRef
    *   An optional parent reference
    */
  case class AddEntityRequest(
      ref: Option[UUID],
      title: String,
      description: Option[String],
      entityType: EntityType,
      securityTag: SecurityTag,
      parentRef: Option[UUID]
  )

  /** Represents an entity to update in Preservica
    * @param ref
    *   The ref of the entity to be updated
    * @param title
    *   The title of the updated entity
    * @param descriptionToChange
    *   The optional description of the updated entity
    * @param entityType
    *   The type of the updated entity
    * @param securityTag
    *   The security tag of the updated entity
    * @param parentRef
    *   An optional parent reference
    */
  case class UpdateEntityRequest(
      ref: UUID,
      title: String,
      descriptionToChange: Option[String],
      entityType: EntityType,
      securityTag: SecurityTag,
      parentRef: Option[UUID]
  )

  /** Represents a Preservica security tag
    */
  enum SecurityTag:
    case open, closed

  /** Represents a Preservica representation tag
    */
<<<<<<< HEAD
  enum RepresentationType:
    case Access, Preservation
=======
  case object ContentObject extends EntityType {
    override val entityPath = "content-objects"
    override val entityTypeShort: String = "CO"
  }

  case object Access extends RepresentationType

  case object Preservation extends RepresentationType

  sealed trait GenerationType {
    override def toString: String = getClass.getSimpleName.dropRight(1).toLowerCase
  }

  case object Original extends GenerationType

  case object Derived extends GenerationType
}
>>>>>>> 6b619f60
<|MERGE_RESOLUTION|>--- conflicted
+++ resolved
@@ -6,22 +6,18 @@
 import sttp.capabilities.Streams
 import sttp.client3.*
 import sttp.model.Method
-<<<<<<< HEAD
+import uk.gov.nationalarchives.DynamoFormatters.Identifier
 import uk.gov.nationalarchives.dp.client.Client.*
-=======
-import uk.gov.nationalarchives.DynamoFormatters.Identifier
-import uk.gov.nationalarchives.dp.client.Client._
->>>>>>> 6b619f60
 import uk.gov.nationalarchives.dp.client.DataProcessor.EventAction
 import uk.gov.nationalarchives.dp.client.Entities.{Entity, IdentifierResponse}
+import uk.gov.nationalarchives.dp.client.EntityClient.EntityType.*
 import uk.gov.nationalarchives.dp.client.EntityClient.{
   AddEntityRequest,
   EntityType,
   RepresentationType,
   UpdateEntityRequest
+
 }
-
-import uk.gov.nationalarchives.dp.client.EntityClient.EntityType.*
 
 import java.time.ZonedDateTime
 import java.time.format.DateTimeFormatter
@@ -33,7 +29,7 @@
   * @tparam F
   *   Type of the effect
   */
-trait EntityClient[F[_], S]:
+trait EntityClient[F[_], S] {
 
   /** Used to format dates.
     */
@@ -201,8 +197,6 @@
       entityType: EntityType,
       identifier: Identifier
   ): F[String]
-<<<<<<< HEAD
-=======
 
   /** Gets the version of Preservica in the namespace
     * @param endpoint
@@ -213,11 +207,10 @@
 
   def getPreservicaNamespaceVersion(endpoint: String): F[Float]
 }
->>>>>>> 6b619f60
 
 /** An object containing a method which returns an implementation of the EntityClient trait
   */
-object EntityClient:
+object EntityClient {
 
   /** Creates a new `EntityClient` instance.
     * @param clientConfig
@@ -235,7 +228,7 @@
   def createEntityClient[F[_], S](clientConfig: ClientConfig[F, S])(using
       me: MonadError[F, Throwable],
       sync: Sync[F]
-  ): EntityClient[F, S] = new EntityClient[F, S]:
+  ): EntityClient[F, S] = new EntityClient[F, S] {
     val dateFormatter: DateTimeFormatter = DateTimeFormatter.ofPattern("yyyy-MM-dd'T'HH:mm:ss.SSSXXX")
     private val apiBaseUrl: String = clientConfig.apiBaseUrl
     private val apiVersion = 7.0f
@@ -253,19 +246,20 @@
         url: String,
         token: String
     ): F[Seq[Entity]] =
-      for
+      for {
         entitiesResponseXml <- sendXMLApiRequest(url, token, Method.GET)
         entitiesWithUpdates <- dataProcessor.getEntities(entitiesResponseXml)
-      yield entitiesWithUpdates
+      } yield entitiesWithUpdates
 
     private def eventActions(
         url: Option[String],
         token: String,
         currentCollectionOfEventActions: Seq[EventAction]
-    ): F[Seq[EventAction]] =
-      if url.isEmpty then me.pure(currentCollectionOfEventActions)
-      else
-        for
+    ): F[Seq[EventAction]] = {
+      if (url.isEmpty) {
+        me.pure(currentCollectionOfEventActions)
+      } else {
+        for {
           eventActionsResponseXml <- sendXMLApiRequest(url.get, token, Method.GET)
           eventActionsBatch <- dataProcessor.getEventActions(eventActionsResponseXml)
           nextPageUrl <- dataProcessor.nextPage(eventActionsResponseXml)
@@ -274,17 +268,10 @@
             token,
             currentCollectionOfEventActions ++ eventActionsBatch
           )
-        yield allEventActions
-
-<<<<<<< HEAD
-    private def requestBodyForIdentifier(identifierName: String, identifierValue: String): String =
-      val identifierAsXml: String =
-        val xml = <Identifier xmlns="http://preservica.com/XIP/v6.5">
-          <Type>{identifierName}</Type>
-          <Value>{identifierValue}</Value>
-        </Identifier>
-        new PrettyPrinter(80, 2).format(xml)
-=======
+        } yield allEventActions
+      }
+    }
+
     private def requestBodyForIdentifier(identifierName: String, identifierValue: String): String = {
       val identifierAsXml =
         <Identifier xmlns={namespaceUrl}>
@@ -292,28 +279,23 @@
           <Value>{identifierValue}</Value>
         </Identifier>
 
->>>>>>> 6b619f60
       s"""<?xml version="1.0" encoding="UTF-8" standalone="yes"?>\n$identifierAsXml"""
-
-<<<<<<< HEAD
-    override def getEntity(entityRef: UUID, entityType: EntityType): F[Entity] =
-      val url = uri"$apiBaseUrl/api/entity/${entityType.entityPath}/$entityRef"
-      for
-=======
+    }
+
     override def getEntity(entityRef: UUID, entityType: EntityType): F[Entity] = {
       val url = uri"$apiUrl/${entityType.entityPath}/$entityRef"
       for {
->>>>>>> 6b619f60
         token <- getAuthenticationToken
         entityResponse <- sendXMLApiRequest(url.toString(), token, Method.GET)
         entity <- dataProcessor.getEntity(entityRef, entityResponse, entityType)
-      yield entity
+      } yield entity
+    }
 
     override def getUrlsToIoRepresentations(
         entityRef: UUID,
         representationType: Option[RepresentationType]
     ): F[Seq[String]] =
-      for
+      for {
         token <- getAuthenticationToken
         url = uri"$apiUrl/information-objects/$entityRef/representations"
         representationsResponse <- sendXMLApiRequest(url.toString(), token, Method.GET)
@@ -321,14 +303,14 @@
           representationsResponse,
           representationType
         )
-      yield urlsOfRepresentations
+      } yield urlsOfRepresentations
 
     override def getContentObjectsFromRepresentation(
         ioEntityRef: UUID,
         representationType: RepresentationType,
         repTypeIndex: Int
     ): F[Seq[Entity]] =
-      for
+      for {
         token <- getAuthenticationToken
         url =
           uri"$apiUrl/information-objects/$ioEntityRef/representations/$representationType/$repTypeIndex"
@@ -338,10 +320,10 @@
           representationType,
           ioEntityRef
         )
-      yield contentObjects
-
-    override def getEntityIdentifiers(entity: Entity): F[Seq[IdentifierResponse]] =
-      for
+      } yield contentObjects
+
+    override def getEntityIdentifiers(entity: Entity): F[Seq[IdentifierResponse]] = {
+      for {
         path <- me.fromOption(
           entity.path,
           PreservicaClientException(missingPathExceptionMessage(entity.ref))
@@ -349,16 +331,18 @@
         url = uri"$apiUrl/$path/${entity.ref}/identifiers"
         token <- getAuthenticationToken
         identifiers <- entityIdentifiers(url.toString.some, token, Nil)
-      yield identifiers
+      } yield identifiers
+    }
 
     private def entityIdentifiers(
         url: Option[String],
         token: String,
         currentCollectionOfIdentifiers: Seq[IdentifierResponse]
-    ): F[Seq[IdentifierResponse]] =
-      if url.isEmpty then me.pure(currentCollectionOfIdentifiers)
-      else
-        for
+    ): F[Seq[IdentifierResponse]] = {
+      if (url.isEmpty) {
+        me.pure(currentCollectionOfIdentifiers)
+      } else {
+        for {
           identifiersResponseXml <- sendXMLApiRequest(url.get, token, Method.GET)
           identifiersBatch <- dataProcessor.getIdentifiers(identifiersResponseXml)
           nextPageUrl <- dataProcessor.nextPage(identifiersResponseXml)
@@ -367,15 +351,17 @@
             token,
             currentCollectionOfIdentifiers ++ identifiersBatch
           )
-        yield allIdentifiers
+        } yield allIdentifiers
+      }
+    }
 
     private def validateEntityUpdateInputs(
         entityType: EntityType,
         parentRef: Option[UUID]
     ): F[(String, String)] =
-      for
+      for {
         _ <-
-          if entityType.entityPath != StructuralObject.entityPath && parentRef.isEmpty then
+          if (entityType.entityPath != StructuralObject.entityPath && parentRef.isEmpty)
             me.raiseError(
               PreservicaClientException(
                 "You must pass in the parent ref if you would like to add/update a non-structural object."
@@ -383,7 +369,7 @@
             )
           else me.unit
         token <- getAuthenticationToken
-      yield (entityType.toString, token)
+      } yield (entityType.toString, token)
 
     private def createUpdateRequestBody(
         ref: Option[UUID],
@@ -393,15 +379,10 @@
         securityTag: SecurityTag,
         nodeName: String,
         addOpeningXipTag: Boolean = false
-    ): String =
+    ): String = {
       s"""<?xml version="1.0" encoding="UTF-8" standalone="yes"?>
-<<<<<<< HEAD
-            ${if addOpeningXipTag then s"""<XIP xmlns="http://preservica.com/XIP/v6.5">""" else ""}
-            <$nodeName xmlns="http://preservica.com/XIP/v6.5">
-=======
             ${if (addOpeningXipTag) s"""<XIP xmlns="http://preservica.com/XIP/v$apiVersion">""" else ""}
             <$nodeName xmlns="http://preservica.com/XIP/v$apiVersion">
->>>>>>> 6b619f60
               ${ref.map(r => s"<Ref>$r</Ref>").getOrElse("")}
               <Title>${escape(title)}</Title>
               ${descriptionToChange
@@ -410,12 +391,13 @@
               <SecurityTag>$securityTag</SecurityTag>
               ${parentRef.map(parent => s"<Parent>$parent</Parent>").getOrElse("")}
             </$nodeName>"""
-
-    override def addEntity(addEntityRequest: AddEntityRequest): F[UUID] =
+    }
+
+    override def addEntity(addEntityRequest: AddEntityRequest): F[UUID] = {
       val path = addEntityRequest.entityType.entityPath
-      for
+      for {
         _ <-
-          if path == ContentObject.entityPath then
+          if (path == ContentObject.entityPath)
             me.raiseError(
               PreservicaClientException("You currently cannot create a content object via the API.")
             )
@@ -437,19 +419,15 @@
           addXipTag
         )
         // "Representations" can be appended to an 'information-objects' request; for now, we'll exclude it and instead, just close the tag
-<<<<<<< HEAD
-        fullRequestBody = if addXipTag then addRequestBody + "\n            </XIP>" else addRequestBody
-        url = uri"$apiBaseUrl/api/entity/$path"
-=======
         fullRequestBody = if (addXipTag) addRequestBody + "\n            </XIP>" else addRequestBody
         url = uri"$apiUrl/$path"
->>>>>>> 6b619f60
         addEntityResponse <- sendXMLApiRequest(url.toString, token, Method.POST, Some(fullRequestBody))
         ref <- dataProcessor.childNodeFromEntity(addEntityResponse, nodeName, "Ref")
-      yield UUID.fromString(ref.trim)
-
-    override def updateEntity(updateEntityRequest: UpdateEntityRequest): F[String] =
-      for
+      } yield UUID.fromString(ref.trim)
+    }
+
+    override def updateEntity(updateEntityRequest: UpdateEntityRequest): F[String] = {
+      for {
         nodeNameAndToken <- validateEntityUpdateInputs(
           updateEntityRequest.entityType,
           updateEntityRequest.parentRef
@@ -468,12 +446,13 @@
         url = uri"$apiUrl/$path/${updateEntityRequest.ref}"
         _ <- sendXMLApiRequest(url.toString, token, Method.PUT, Some(updateRequestBody))
         response = "Entity was updated"
-      yield response
+      } yield response
+    }
 
     override def getBitstreamInfo(
         contentObjectRef: UUID
     ): F[Seq[BitStreamInfo]] =
-      for
+      for {
         token <- getAuthenticationToken
         contentObjectElement <- sendXMLApiRequest(
           s"$apiUrl/${ContentObject.entityPath}/$contentObjectRef",
@@ -486,13 +465,6 @@
         allGenerationElements <- allGenerationUrls
           .map(url => sendXMLApiRequest(url, token, Method.GET))
           .sequence
-<<<<<<< HEAD
-        allUrls <- dataProcessor.allBitstreamUrls(allGenerationElements)
-        bitstreamXmls <- allUrls.map(url => sendXMLApiRequest(url, token, Method.GET)).sequence
-        contentObjectTitle <- dataProcessor.getEntity(contentRef, contentEntity, ContentObject)
-        allBitstreamInfo <- dataProcessor.allBitstreamInfo(bitstreamXmls, contentObjectTitle.title)
-      yield allBitstreamInfo
-=======
         allBitstreamInfo <- allGenerationElements.map { generationElement =>
           for {
             generationType <- dataProcessor.generationType(generationElement, contentObjectRef)
@@ -504,10 +476,9 @@
         }.flatSequence
 
       } yield allBitstreamInfo
->>>>>>> 6b619f60
 
     override def metadataForEntity(entity: Entity): F[Seq[Elem]] =
-      for
+      for {
         token <- getAuthenticationToken
 
         path <- me.fromOption(
@@ -520,41 +491,31 @@
           Method.GET
         )
         fragmentUrls <- dataProcessor.fragmentUrls(entityInfo)
-<<<<<<< HEAD
-        fragmentResponse <- fragmentUrls.map(url => sendXMLApiRequest(url, token, Method.GET)).sequence
-        fragments <- dataProcessor.fragments(fragmentResponse)
-      yield fragments.map(XML.loadString)
-=======
         fragmentResponses <- fragmentUrls.map(url => sendXMLApiRequest(url, token, Method.GET)).sequence
         fragments <- dataProcessor.fragments(fragmentResponses)
       } yield fragments.map(XML.loadString)
->>>>>>> 6b619f60
 
     override def entitiesUpdatedSince(
         dateTime: ZonedDateTime,
         startEntry: Int,
         maxEntries: Int = 1000
-    ): F[Seq[Entity]] =
+    ): F[Seq[Entity]] = {
       val dateString = dateTime.format(dateFormatter)
       val queryParams = Map("date" -> dateString, "max" -> maxEntries, "start" -> startEntry)
-<<<<<<< HEAD
-      val url = uri"$apiBaseUrl/api/entity/entities/updated-since?$queryParams"
-      for
-=======
       val url = uri"$apiUrl/entities/updated-since?$queryParams"
       for {
->>>>>>> 6b619f60
         token <- getAuthenticationToken
         updatedEntities <- getEntities(url.toString, token)
-      yield updatedEntities
+      } yield updatedEntities
+    }
 
     override def entityEventActions(
         entity: Entity,
         startEntry: Int = 0,
         maxEntries: Int = 1000
-    ): F[Seq[EventAction]] =
+    ): F[Seq[EventAction]] = {
       val queryParams = Map("max" -> maxEntries, "start" -> startEntry)
-      for
+      for {
         path <- me.fromOption(
           entity.path,
           PreservicaClientException(missingPathExceptionMessage(entity.ref))
@@ -562,38 +523,35 @@
         url = uri"$apiUrl/$path/${entity.ref}/event-actions?$queryParams"
         token <- getAuthenticationToken
         eventActions <- eventActions(url.toString.some, token, Nil)
-      yield eventActions.reverse // most recent event first
+      } yield eventActions.reverse // most recent event first
+    }
 
     override def entitiesByIdentifier(
         identifier: Identifier
-    ): F[Seq[Entity]] =
+    ): F[Seq[Entity]] = {
       val queryParams = Map("type" -> identifier.identifierName, "value" -> identifier.value)
-<<<<<<< HEAD
-      val url = uri"$apiBaseUrl/api/entity/entities/by-identifier?$queryParams"
-      for
-=======
       val url = uri"$apiUrl/entities/by-identifier?$queryParams"
       for {
->>>>>>> 6b619f60
         token <- getAuthenticationToken
         entitiesWithIdentifier <- getEntities(url.toString, token)
         entities <- entitiesWithIdentifier.map { entity =>
-          for
+          for {
             entityType <- me.fromOption(
               entity.entityType,
               PreservicaClientException(s"No entity type found for entity ${entity.ref}")
             )
             entity <- getEntity(entity.ref, entityType)
-          yield entity
+          } yield entity
         }.sequence
-      yield entities
+      } yield entities
+    }
 
     override def addIdentifierForEntity(
         entityRef: UUID,
         entityType: EntityType,
         identifier: Identifier
     ): F[String] =
-      for
+      for {
         token <- getAuthenticationToken
         _ <- sendXMLApiRequest(
           s"$apiUrl/${entityType.entityPath}/$entityRef/identifiers",
@@ -602,32 +560,33 @@
           Some(requestBodyForIdentifier(identifier.identifierName, identifier.value))
         )
         response = s"The Identifier was added"
-      yield response
+      } yield response
 
     def streamBitstreamContent[T](
         stream: Streams[S]
-    )(url: String, streamFn: stream.BinaryStream => F[T]): F[T] =
+    )(url: String, streamFn: stream.BinaryStream => F[T]): F[T] = {
       val apiUri = uri"$url"
       def request(token: String) = basicRequest
         .get(apiUri)
         .headers(Map("Preservica-Access-Token" -> token))
         .response(asStream(stream)(streamFn))
 
-      for
+      for {
         token <- getAuthenticationToken
         res <- backend.send(request(token))
         body <- me.fromEither {
           res.body.left.map(err => PreservicaClientException(Method.GET, apiUri, res.code, err))
         }
-      yield body
+      } yield body
+    }
 
     override def updateEntityIdentifiers(
         entity: Entity,
         identifiers: Seq[IdentifierResponse]
-    ): F[Seq[IdentifierResponse]] =
+    ): F[Seq[IdentifierResponse]] = {
       identifiers.map { identifier =>
         val requestBody = requestBodyForIdentifier(identifier.identifierName, identifier.value).some
-        for
+        for {
           path <- me.fromOption(
             entity.path,
             PreservicaClientException(missingPathExceptionMessage(entity.ref))
@@ -635,10 +594,8 @@
           token <- getAuthenticationToken
           url = uri"$apiUrl/$path/${entity.ref}/identifiers/${identifier.id}"
           _ <- sendXMLApiRequest(url.toString, token, Method.PUT, requestBody)
-        yield identifier
+        } yield identifier
       }.sequence
-<<<<<<< HEAD
-=======
     }
 
     override def getPreservicaNamespaceVersion(endpoint: String): F[Float] = {
@@ -652,17 +609,35 @@
 
   /** Represents a Preservica security tag
     */
-  sealed trait SecurityTag {
-    override def toString: String = getClass.getSimpleName.dropRight(1).toLowerCase
+  enum SecurityTag:
+    override def toString: String = this match
+      case Open => "open"
+      case Closed => "closed"
+    case Open,Closed
+
+  object SecurityTag {
+
+    def fromString(securityTagString: String): Option[SecurityTag] = securityTagString match {
+      case "open" => Option(Open)
+      case "closed" => Option(Closed)
+      case _ => None
+    }
   }
->>>>>>> 6b619f60
 
   /** Represents an entity type
     */
   enum EntityType(val entityPath: String, val entityTypeShort: String):
+    case StructuralObject extends EntityType("structural-objects", "SO")
     case InformationObject extends EntityType("information-objects", "IO")
     case ContentObject extends EntityType("content-objects", "CO")
-    case StructuralObject extends EntityType("structural-objects", "SO")
+
+
+  /** Represents a Preservica representation tag
+    */
+
+  enum RepresentationType:
+    case Access, Preservation
+
 
   /** Represents an entity to add to Preservica
     * @param ref
@@ -710,32 +685,10 @@
       parentRef: Option[UUID]
   )
 
-  /** Represents a Preservica security tag
-    */
-  enum SecurityTag:
-    case open, closed
-
-  /** Represents a Preservica representation tag
-    */
-<<<<<<< HEAD
-  enum RepresentationType:
-    case Access, Preservation
-=======
-  case object ContentObject extends EntityType {
-    override val entityPath = "content-objects"
-    override val entityTypeShort: String = "CO"
-  }
-
-  case object Access extends RepresentationType
-
-  case object Preservation extends RepresentationType
-
-  sealed trait GenerationType {
-    override def toString: String = getClass.getSimpleName.dropRight(1).toLowerCase
-  }
-
-  case object Original extends GenerationType
-
-  case object Derived extends GenerationType
-}
->>>>>>> 6b619f60
+
+  enum GenerationType:
+    case Original, Derived
+
+
+
+}