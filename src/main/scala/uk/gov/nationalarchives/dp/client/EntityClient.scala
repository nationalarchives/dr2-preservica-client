--- conflicted
+++ resolved
@@ -711,12 +711,5 @@
   enum GenerationType:
     case Original, Derived
 
-
-
-<<<<<<< HEAD
-=======
-  case object Derived extends GenerationType
-
   case class EntityMetadata(entityNode: Node, identifiersNode: Node, metadataContainerNode: Seq[Node])
->>>>>>> 33934a60
 }