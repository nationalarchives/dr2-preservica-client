--- conflicted
+++ resolved
@@ -6,15 +6,15 @@
 import sttp.capabilities.Streams
 import sttp.client3._
 import sttp.model.Method
+import uk.gov.nationalarchives.dp.client.Client._
+import uk.gov.nationalarchives.dp.client.DataProcessor.EventAction
+import uk.gov.nationalarchives.dp.client.Entities.Entity
+import uk.gov.nationalarchives.dp.client.EntityClient.{AddEntityRequest, UpdateEntityRequest}
 
 import java.time.ZonedDateTime
 import java.time.format.DateTimeFormatter
 import java.util.UUID
 import scala.xml.{Elem, XML}
-import uk.gov.nationalarchives.dp.client.Client._
-import uk.gov.nationalarchives.dp.client.DataProcessor.EventAction
-import uk.gov.nationalarchives.dp.client.Entities.Entity
-import uk.gov.nationalarchives.dp.client.EntityClient.{AddEntityRequest, UpdateEntityRequest}
 
 trait EntityClient[F[_], S] {
   val dateFormatter: DateTimeFormatter
@@ -110,7 +110,17 @@
       }
     }
 
-<<<<<<< HEAD
+    private def entity(entityRef: UUID, entityPath: String, secretName: String): F[Elem] =
+      for {
+        path <- me.fromOption(
+          entityPath.some,
+          PreservicaClientException(missingPathExceptionMessage(entityRef))
+        )
+        url = uri"$apiBaseUrl/api/entity/$path/$entityRef"
+        token <- getAuthenticationToken(secretName)
+        entity <- sendXMLApiRequest(url.toString(), token, Method.GET)
+      } yield entity
+
     private def validateEntityUpdateInputs(
         entityPath: String,
         parentRef: Option[UUID],
@@ -205,24 +215,14 @@
         _ <- sendXMLApiRequest(url.toString, token, Method.PUT, Some(updateRequestBody))
         response = "Entity was updated"
       } yield response
-=======
-    private def entity(entityRef: UUID, entityPath: String, secretName: String): F[Elem] =
-      for {
-        path <- me.fromOption(
-          entityPath.some,
-          PreservicaClientException(missingPathExceptionMessage(entityRef))
-        )
-        url = uri"$apiBaseUrl/api/entity/$path/$entityRef"
-        token <- getAuthenticationToken(secretName)
-        entity <- getApiResponseXml(url.toString(), token)
-      } yield entity
+    }
 
     override def nodesFromEntity(
-        entityRef: UUID,
-        entityPath: String,
-        childNodeNames: List[String],
-        secretName: String
-    ): F[Map[String, String]] = {
+                                  entityRef: UUID,
+                                  entityPath: String,
+                                  childNodeNames: List[String],
+                                  secretName: String
+                                ): F[Map[String, String]] = {
       val entityPathAndNodeNames = Map(
         "content-objects" -> "ContentObject",
         "information-objects" -> "InformationObject",
@@ -239,7 +239,6 @@
           .map(childNodeName => dataProcessor.childNodeFromEntity(entityResponse, nodeName, childNodeName))
           .sequence
       } yield childNodeNames.zip(childNodeValues).toMap
->>>>>>> ae954dff
     }
 
     override def getBitstreamInfo(
