package uk.gov.nationalarchives.dp.client

import cats.MonadError
import cats.effect.Sync
import cats.implicits.*
import sttp.client3.*
import sttp.model.Method
import uk.gov.nationalarchives.dp.client.Client.*
import uk.gov.nationalarchives.dp.client.WorkflowClient.StartWorkflowRequest

/** A client to start a Preservica workflow
  * @tparam F
  *   Type of the effect
  */
trait WorkflowClient[F[_]]:

  /** Starts a preservica workflow
    * @param startWorkflowRequest
    *   An instance of [[WorkflowClient.StartWorkflowRequest]] It contains details used to start the workflow
    * @return
    *   The id of the new workflow wrapped in the F effect.
    */
  def startWorkflow(startWorkflowRequest: StartWorkflowRequest): F[Int]

/** An object containing a method which returns an implementation of the WorkflowClient trait
  */
object WorkflowClient:

  /** Creates a new `WorkflowClient` instance.
    * @param clientConfig
    *   Configuration parameters needed to create the client
    * @param me
    *   An implicit instance of cats.MonadError
    * @param sync
    *   An implicit instance of cats.Sync
    * @tparam F
    *   The type of the effect
    * @tparam S
    *   The type of the Stream to be used for the streaming methods.
    * @return
    *   A new `WorkflowClient`
    */
  def createWorkflowClient[F[_], S](clientConfig: ClientConfig[F, S])(using
      me: MonadError[F, Throwable],
      sync: Sync[F]
  ): WorkflowClient[F] = new WorkflowClient[F]:
    private val apiBaseUrl: String = clientConfig.apiBaseUrl
    private val client: Client[F, S] = Client(clientConfig)

    import client.*

    override def startWorkflow(startWorkflowRequest: StartWorkflowRequest): F[Int] =
      val startWorkflowUrl = uri"$apiBaseUrl/sdb/rest/workflow/instances"
      val newLine = Some("\n  ")

      val workflowContextIdNode = startWorkflowRequest.workflowContextId
        .map { workflowId =>
          <WorkflowContextId>{workflowId}</WorkflowContextId>
        }

      val workflowContextNameNode = startWorkflowRequest.workflowContextName
        .map { workflowName =>
          <WorkflowContextName>{workflowName}</WorkflowContextName>
        }

      val parameterNodes = startWorkflowRequest.parameters.zipWithIndex
        .flatMap { case (parameter, index) =>
          List(
            List(if (index == 0) "" else "\n  "),
            <Parameter>
          <Key>{parameter.key}</Key>
          <Value>{parameter.value}</Value>
        </Parameter>
          )
        }

      val correlationIdNode =
        startWorkflowRequest.correlationId
          .map { correlationId =>
            <CorrelationId>{correlationId}</CorrelationId>
          }

      val requestNodes =
        List(
          workflowContextIdNode,
          newLine,
          workflowContextNameNode,
          newLine,
          correlationIdNode,
          newLine
        ).flatten ++ parameterNodes

      val xmlRequestBody =
        <StartWorkflowRequest xmlns="http://workflow.preservica.com">
          {
          requestNodes.map { requestNode =>
            requestNode
          }
        }
        </StartWorkflowRequest>

<<<<<<< HEAD
      val requestBodyString =
        s"<?xml version='1.0' encoding='UTF-8' standalone='yes'?>\n${new PrettyPrinter(100, 2).format(requestBody)}"
      for
=======
      val requestBodyString = s"<?xml version='1.0' encoding='UTF-8' standalone='yes'?>\n$xmlRequestBody"
      for {
>>>>>>> 6b619f60
        _ <-
          if startWorkflowRequest.workflowContextName.isEmpty && startWorkflowRequest.workflowContextId.isEmpty then
            me.raiseError(
              PreservicaClientException(
                "You must pass in either a workflowContextName or a workflowContextId!"
              )
            )
          else me.unit
        token <- getAuthenticationToken
        startWorkflowResponse <- sendXMLApiRequest(
          startWorkflowUrl.toString,
          token,
          Method.POST,
          Some(requestBodyString)
        )
        id <- dataProcessor.childNodeFromWorkflowInstance(startWorkflowResponse, "Id")
      yield id.toInt

  /** A workflow request parameter
    * @param key
    *   The parameter key
    * @param value
    *   The parameter value
    */
  case class Parameter(key: String, value: String)

  /** A workflow request
    * @param workflowContextName
    *   An optional workflow context name. Either this or the context id must be provided
    * @param workflowContextId
    *   An optional workflow context id. Either this or the context name must be provided.
    * @param parameters
    *   An list of parameters. This can be empty
    * @param correlationId
    *   An optional correlation id. This can be empty.
    */
  case class StartWorkflowRequest(
      workflowContextName: Option[String] = None,
      workflowContextId: Option[Int] = None,
      parameters: List[Parameter] = Nil,
      correlationId: Option[String] = None
  )<|MERGE_RESOLUTION|>--- conflicted
+++ resolved
@@ -12,7 +12,7 @@
   * @tparam F
   *   Type of the effect
   */
-trait WorkflowClient[F[_]]:
+trait WorkflowClient[F[_]] {
 
   /** Starts a preservica workflow
     * @param startWorkflowRequest
@@ -21,10 +21,11 @@
     *   The id of the new workflow wrapped in the F effect.
     */
   def startWorkflow(startWorkflowRequest: StartWorkflowRequest): F[Int]
+}
 
 /** An object containing a method which returns an implementation of the WorkflowClient trait
   */
-object WorkflowClient:
+object WorkflowClient {
 
   /** Creates a new `WorkflowClient` instance.
     * @param clientConfig
@@ -43,13 +44,13 @@
   def createWorkflowClient[F[_], S](clientConfig: ClientConfig[F, S])(using
       me: MonadError[F, Throwable],
       sync: Sync[F]
-  ): WorkflowClient[F] = new WorkflowClient[F]:
+  ): WorkflowClient[F] = new WorkflowClient[F] {
     private val apiBaseUrl: String = clientConfig.apiBaseUrl
     private val client: Client[F, S] = Client(clientConfig)
 
     import client.*
 
-    override def startWorkflow(startWorkflowRequest: StartWorkflowRequest): F[Int] =
+    override def startWorkflow(startWorkflowRequest: StartWorkflowRequest): F[Int] = {
       val startWorkflowUrl = uri"$apiBaseUrl/sdb/rest/workflow/instances"
       val newLine = Some("\n  ")
 
@@ -99,22 +100,16 @@
         }
         </StartWorkflowRequest>
 
-<<<<<<< HEAD
-      val requestBodyString =
-        s"<?xml version='1.0' encoding='UTF-8' standalone='yes'?>\n${new PrettyPrinter(100, 2).format(requestBody)}"
-      for
-=======
       val requestBodyString = s"<?xml version='1.0' encoding='UTF-8' standalone='yes'?>\n$xmlRequestBody"
       for {
->>>>>>> 6b619f60
         _ <-
-          if startWorkflowRequest.workflowContextName.isEmpty && startWorkflowRequest.workflowContextId.isEmpty then
+          if (startWorkflowRequest.workflowContextName.isEmpty && startWorkflowRequest.workflowContextId.isEmpty) {
             me.raiseError(
               PreservicaClientException(
                 "You must pass in either a workflowContextName or a workflowContextId!"
               )
             )
-          else me.unit
+          } else me.unit
         token <- getAuthenticationToken
         startWorkflowResponse <- sendXMLApiRequest(
           startWorkflowUrl.toString,
@@ -123,7 +118,9 @@
           Some(requestBodyString)
         )
         id <- dataProcessor.childNodeFromWorkflowInstance(startWorkflowResponse, "Id")
-      yield id.toInt
+      } yield id.toInt
+    }
+  }
 
   /** A workflow request parameter
     * @param key
@@ -148,4 +145,5 @@
       workflowContextId: Option[Int] = None,
       parameters: List[Parameter] = Nil,
       correlationId: Option[String] = None
-  )+  )
+}