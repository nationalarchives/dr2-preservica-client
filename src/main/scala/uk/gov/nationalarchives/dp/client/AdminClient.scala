--- conflicted
+++ resolved
@@ -5,12 +5,8 @@
 import cats.implicits._
 import sttp.client3._
 import sttp.model.Method
-<<<<<<< HEAD
-=======
-import uk.gov.nationalarchives.dp.client.Client._
->>>>>>> 30ebb067
 import uk.gov.nationalarchives.dp.client.FileInfo._
-import uk.gov.nationalarchives.dp.client.Utils.ClientConfig
+import uk.gov.nationalarchives.dp.client.Client.ClientConfig
 
 trait AdminClient[F[_]] {
 
@@ -34,13 +30,8 @@
       sync: Sync[F]
   ): AdminClient[F] = new AdminClient[F] {
 
-<<<<<<< HEAD
-    val utils: Utils[F, S] = Utils(clientConfig)
-    import utils._
-=======
-    val client: Client[F, S] = Client(apiBaseUrl, backend, duration)
+    private val client: Client[F, S] = Client(clientConfig)
     import client._
->>>>>>> 30ebb067
 
     private def deleteDocument(path: String, apiId: String, token: String): F[Unit] = {
       val url = uri"$apiBaseUrl/api/admin/$path/$apiId"
