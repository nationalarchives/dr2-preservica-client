package uk.gov.nationalarchives.dp.client

import cats.MonadError
import cats.effect.*
import cats.implicits.*
import sttp.client3.*
import sttp.model.Method
import uk.gov.nationalarchives.dp.client.FileInfo.*
import uk.gov.nationalarchives.dp.client.Client.ClientConfig

/** A client to update schemas, transfers, index definitions and metadata templates in Preservica
  * @tparam F
  *   Type of the effect
  */
trait AdminClient[F[_]]:

  /** Add or update a schema document in Preservica
    * @param fileInfo
    *   A `List` of `SchemaFileInfo` containing the details of the schema updates
    * @return
    *   Unit wrapped in the F effect
    */
  def addOrUpdateSchemas(fileInfo: List[SchemaFileInfo]): F[Unit]

  /** Add or update a transform document in Preservica
    * @param fileInfo
    *   A `List` of `TransformFileInfo` containing the details of the transform updates
    * @return
    *   Unit wrapped in the F effect
    */
  def addOrUpdateTransforms(fileInfo: List[TransformFileInfo]): F[Unit]

  /** Add or update an index definition document in Preservica
    * @param fileInfo
    *   A `List` of `IndexDefinitionInfo` containing the details of the index definition updates
    * @return
    *   Unit wrapped in the F effect
    */
  def addOrUpdateIndexDefinitions(fileInfo: List[IndexDefinitionInfo]): F[Unit]

  /** Add or update an metadata template document in Preservica
    * @param fileInfo
    *   A `List` of `MetadataTemplateInfo` containing the details of the metadata template updates
    * @return
    *   Unit wrapped in the F effect
    */
  def addOrUpdateMetadataTemplates(fileInfo: List[MetadataTemplateInfo]): F[Unit]

/** An object containing a method which returns an implementation of the AdminClient trait
  */
object AdminClient:

  /** Creates a new `AdminClient` instance.
    * @param clientConfig
    *   Configuration parameters needed to create the client
    * @param me
    *   An implicit instance of cats.MonadError
    * @param sync
    *   An implicit instance of cats.Sync
    * @tparam F
    *   The type of the effect
    * @tparam S
    *   The type of the Stream to be used for the streaming methods.
    * @return
    */
  def createAdminClient[F[_], S](clientConfig: ClientConfig[F, S])(using
      me: MonadError[F, Throwable],
      sync: Sync[F]
<<<<<<< HEAD
  ): AdminClient[F] = new AdminClient[F]:
    private val client: Client[F, S] = Client(clientConfig)
    import client.*

    private def deleteDocument(path: String, apiId: String, token: String): F[Unit] =
      val url = uri"$apiBaseUrl/api/admin/$path/$apiId"
=======
  ): AdminClient[F] = new AdminClient[F] {
    private val apiVersion = 7.0f
    private val client: Client[F, S] = Client(clientConfig)
    import client._
    private val apiUrl = s"$apiBaseUrl/api/admin/v$apiVersion"

    private def deleteDocument(path: String, apiId: String, token: String): F[Unit] = {
      val url = uri"$apiUrl/$path/$apiId"
>>>>>>> 6b619f60
      backend
        .send {
          basicRequest.delete(url).headers(Map("Preservica-Access-Token" -> token))
        }
        .flatMap(res =>
          me.fromEither {
            res.body.left
              .map(err => PreservicaClientException(Method.DELETE, url, res.code, err))
              .map(_ => ())
          }
        )

    private def createSchema(
        path: String,
        queryParams: Map[String, String],
        body: String,
        token: String
<<<<<<< HEAD
    ): F[Unit] =
      val url = uri"$apiBaseUrl/api/admin/$path?$queryParams"
=======
    ): F[Unit] = {
      val url = uri"$apiUrl/$path?$queryParams"
>>>>>>> 6b619f60
      backend
        .send(
          basicRequest
            .post(url)
            .headers(Map("Preservica-Access-Token" -> token, "Content-Type" -> "application/xml"))
            .body(body)
            .response(asXml)
        )
        .flatMap(res =>
          me.fromEither {
            res.body.left
              .map(err => PreservicaClientException(Method.POST, url, res.code, err))
              .map(_ => ())
          }
        )

    private def updateFiles(
        fileInfo: List[FileInfo],
        path: String,
        elementName: String
    ) = for
      token <- getAuthenticationToken
      res <- sendXMLApiRequest(s"$apiUrl/$path", token, Method.GET)
      _ <- fileInfo.map { info =>
        val deleteIfPresent = dataProcessor.existingApiId(res, elementName, info.name) match
          case Some(id) => deleteDocument(path, id, token)
          case None     => me.unit
        me.flatMap(deleteIfPresent)(_ => createSchema(path, info.toQueryParams, info.xmlData, token))
      }.sequence
    yield ()

    override def addOrUpdateSchemas(fileInfo: List[SchemaFileInfo]): F[Unit] =
      updateFiles(fileInfo, "schemas", "Schema")

    override def addOrUpdateTransforms(fileInfo: List[TransformFileInfo]): F[Unit] =
      updateFiles(fileInfo, "transforms", "Transform")

    override def addOrUpdateIndexDefinitions(fileInfo: List[IndexDefinitionInfo]): F[Unit] =
      updateFiles(fileInfo, "documents", "Document")

    override def addOrUpdateMetadataTemplates(fileInfo: List[MetadataTemplateInfo]): F[Unit] =
      updateFiles(fileInfo, "documents", "Document")<|MERGE_RESOLUTION|>--- conflicted
+++ resolved
@@ -12,7 +12,7 @@
   * @tparam F
   *   Type of the effect
   */
-trait AdminClient[F[_]]:
+trait AdminClient[F[_]] {
 
   /** Add or update a schema document in Preservica
     * @param fileInfo
@@ -34,7 +34,7 @@
     * @param fileInfo
     *   A `List` of `IndexDefinitionInfo` containing the details of the index definition updates
     * @return
-    *   Unit wrapped in the F effect
+    *   Unit wrapped in the FF effect
     */
   def addOrUpdateIndexDefinitions(fileInfo: List[IndexDefinitionInfo]): F[Unit]
 
@@ -45,10 +45,11 @@
     *   Unit wrapped in the F effect
     */
   def addOrUpdateMetadataTemplates(fileInfo: List[MetadataTemplateInfo]): F[Unit]
+}
 
 /** An object containing a method which returns an implementation of the AdminClient trait
   */
-object AdminClient:
+object AdminClient {
 
   /** Creates a new `AdminClient` instance.
     * @param clientConfig
@@ -66,23 +67,14 @@
   def createAdminClient[F[_], S](clientConfig: ClientConfig[F, S])(using
       me: MonadError[F, Throwable],
       sync: Sync[F]
-<<<<<<< HEAD
-  ): AdminClient[F] = new AdminClient[F]:
-    private val client: Client[F, S] = Client(clientConfig)
-    import client.*
-
-    private def deleteDocument(path: String, apiId: String, token: String): F[Unit] =
-      val url = uri"$apiBaseUrl/api/admin/$path/$apiId"
-=======
   ): AdminClient[F] = new AdminClient[F] {
     private val apiVersion = 7.0f
     private val client: Client[F, S] = Client(clientConfig)
-    import client._
+    import client.*
     private val apiUrl = s"$apiBaseUrl/api/admin/v$apiVersion"
 
     private def deleteDocument(path: String, apiId: String, token: String): F[Unit] = {
       val url = uri"$apiUrl/$path/$apiId"
->>>>>>> 6b619f60
       backend
         .send {
           basicRequest.delete(url).headers(Map("Preservica-Access-Token" -> token))
@@ -94,19 +86,15 @@
               .map(_ => ())
           }
         )
+    }
 
     private def createSchema(
         path: String,
         queryParams: Map[String, String],
         body: String,
         token: String
-<<<<<<< HEAD
-    ): F[Unit] =
-      val url = uri"$apiBaseUrl/api/admin/$path?$queryParams"
-=======
     ): F[Unit] = {
       val url = uri"$apiUrl/$path?$queryParams"
->>>>>>> 6b619f60
       backend
         .send(
           basicRequest
@@ -122,21 +110,23 @@
               .map(_ => ())
           }
         )
+    }
 
     private def updateFiles(
         fileInfo: List[FileInfo],
         path: String,
         elementName: String
-    ) = for
+    ) = for {
       token <- getAuthenticationToken
       res <- sendXMLApiRequest(s"$apiUrl/$path", token, Method.GET)
       _ <- fileInfo.map { info =>
-        val deleteIfPresent = dataProcessor.existingApiId(res, elementName, info.name) match
+        val deleteIfPresent = dataProcessor.existingApiId(res, elementName, info.name) match {
           case Some(id) => deleteDocument(path, id, token)
           case None     => me.unit
+        }
         me.flatMap(deleteIfPresent)(_ => createSchema(path, info.toQueryParams, info.xmlData, token))
       }.sequence
-    yield ()
+    } yield ()
 
     override def addOrUpdateSchemas(fileInfo: List[SchemaFileInfo]): F[Unit] =
       updateFiles(fileInfo, "schemas", "Schema")
@@ -148,4 +138,6 @@
       updateFiles(fileInfo, "documents", "Document")
 
     override def addOrUpdateMetadataTemplates(fileInfo: List[MetadataTemplateInfo]): F[Unit] =
-      updateFiles(fileInfo, "documents", "Document")+      updateFiles(fileInfo, "documents", "Document")
+  }
+}