--- conflicted
+++ resolved
@@ -5,27 +5,20 @@
 import org.scalatest.flatspec.AnyFlatSpec
 import org.scalatest.matchers.should.Matchers.*
 import uk.gov.nationalarchives.dp.client.Entities.Entity
-<<<<<<< HEAD
 import uk.gov.nationalarchives.dp.client.EntityClient.EntityType.*
 import uk.gov.nationalarchives.dp.client.EntityClient.SecurityTag.*
 import uk.gov.nationalarchives.dp.client.EntityClient.RepresentationType.*
-=======
-import uk.gov.nationalarchives.dp.client.EntityClient.{ContentObject, Open, Original, Preservation, StructuralObject}
->>>>>>> 6b619f60
+import uk.gov.nationalarchives.dp.client.EntityClient.GenerationType.*
 
 import java.time.ZonedDateTime
 import java.util.UUID
 
-<<<<<<< HEAD
-abstract class DataProcessorTest[F[_]](using cme: MonadError[F, Throwable]) extends AnyFlatSpec:
-=======
-abstract class DataProcessorTest[F[_]](implicit cme: MonadError[F, Throwable]) extends AnyFlatSpec {
+abstract class DataProcessorTest[F[_]](using cme: MonadError[F, Throwable]) extends AnyFlatSpec {
   private val apiVersion = 7.0f
   private val xipVersion = 7.0f
   private val xipUrl = s"http://preservica.com/XIP/v${xipVersion}"
   private val namespaceUrl = s"http://preservica.com/EntityAPI/v${apiVersion}"
 
->>>>>>> 6b619f60
   def valueFromF[T](value: F[T]): T
 
   private def generateContentObject(ref: String, title: Option[String] = None) = Entity(
@@ -372,12 +365,13 @@
         fileName: String,
         description: String,
         deleted: Boolean = false
-    ) =
+    ) = {
       entity.path.getOrElse("") should equal(entityType)
       entity.ref.toString should equal(uuid)
       entity.deleted should equal(deleted)
       entity.title.getOrElse("") should equal(fileName)
       entity.description.getOrElse("") should equal(description)
+    }
 
     checkResponse(
       entities.head,
@@ -475,7 +469,7 @@
     val response = valueFromF(new DataProcessor[F]().getEntity(id, entityResponse, StructuralObject))
     response.title.get should equal("Title")
     response.description.get should equal("A description")
-    response.securityTag.get should equal(open)
+    response.securityTag.get should equal(Open)
     response.deleted should equal(true)
     response.parent.get should equal(UUID.fromString("f567352f-0874-49da-85aa-ac0fbfa3b335"))
   }
@@ -718,9 +712,6 @@
         generateContentObject("354f47cf-3ca2-4a4e-8181-81b714334f00")
       )
     )
-<<<<<<< HEAD
-  }
-=======
   }
 
   "getPreservicaNamespaceVersion" should "extract version number from namespace" in {
@@ -733,5 +724,4 @@
 
     version should equal(7.0)
   }
-}
->>>>>>> 6b619f60
+}