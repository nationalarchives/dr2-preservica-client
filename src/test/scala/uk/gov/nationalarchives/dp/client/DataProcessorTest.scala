package uk.gov.nationalarchives.dp.client

import cats.MonadError
import org.scalatest.flatspec.AnyFlatSpec
import org.scalatest.matchers.should.Matchers._
import uk.gov.nationalarchives.dp.client.Entities.Entity

import java.time.ZonedDateTime
import java.util.UUID

abstract class DataProcessorTest[F[_]](implicit cme: MonadError[F, Throwable]) extends AnyFlatSpec {
  def valueFromF[T](value: F[T]): T

  "fragmentUrls" should "return fragments" in {
    val input =
      <MetadataResponse>
        <AdditionalInformation>
          <Metadata>
            <Fragment>test1</Fragment>
            <Fragment>test2</Fragment>
          </Metadata>
        </AdditionalInformation>
      </MetadataResponse>
    val response = new DataProcessor[F]().fragmentUrls(input)
    val values = valueFromF(response)

    values.size should equal(2)
    values.head should equal("test1")
    values.last should equal("test2")
  }

  "fragmentUrls" should "return an empty list when there are no fragments" in {
    val input =
      <MetadataResponse>
        <AdditionalInformation>
          <Metadata>
          </Metadata>
        </AdditionalInformation>
      </MetadataResponse>
    val response = new DataProcessor[F]().fragmentUrls(input)
    val values = valueFromF(response)

    values.size should equal(0)
  }

  "fragments" should "return multiple fragments" in {
    def fragment(i: Int) = <Fragment>Fragment
      {i}
    </Fragment>

    def fragmentContainer(i: Int) =
      <MetadataResponse>
        <MetadataContainer>
          <Content>
            {fragment(i)}
          </Content>
        </MetadataContainer>
      </MetadataResponse>

    val fragmentsF =
      new DataProcessor[F]().fragments(Seq(fragmentContainer(1), fragmentContainer(2)))
    val fragments = valueFromF(fragmentsF)

    fragments.size should equal(2)
    fragments.head.trim should equal(fragment(1).toString)
    fragments.last.trim should equal(fragment(2).toString)
  }

  "fragments" should "return an error if there is no content" in {
    val input =
      <MetadataResponse>
        <MetadataContainer>
        </MetadataContainer>
      </MetadataResponse>

    val fragmentsF = new DataProcessor[F]().fragments(Seq(input))
    val error = intercept[PreservicaClientException] {
      valueFromF(fragmentsF)
    }
    val expectedMessage = """No content found for elements:
                            |<MetadataResponse>
                            |        <MetadataContainer>
                            |        </MetadataContainer>
                            |      </MetadataResponse>""".stripMargin
    error.getMessage should equal(expectedMessage)

  }

  "generationUrlFromEntity" should "return a generation url" in {
    val input = <EntityResponse>
      <AdditionalInformation>
        <Generations>http://localhost:test</Generations>
      </AdditionalInformation>
    </EntityResponse>
    val generationsF = new DataProcessor[F]().generationUrlFromEntity(input)
    val generations = valueFromF(generationsF)

    generations should equal("http://localhost:test")
  }

  "generationUrlFromEntity" should "raise an error if the generation is not found" in {
    val input = <EntityResponse>
      <AdditionalInformation>
      </AdditionalInformation>
    </EntityResponse>
    val generationsF = new DataProcessor[F]().generationUrlFromEntity(input)
    val generationsError = intercept[Throwable] {
      valueFromF(generationsF)
    }
    generationsError.getMessage should equal("Generation not found")
  }

  "allGenerationUrls" should "return a sequence of generation urls" in {
    val input =
      <GenerationsResponse>
        <Generations>
          <Generation>http://localhost/generation1</Generation>
          <Generation>http://localhost/generation2</Generation>
        </Generations>
      </GenerationsResponse>
    val generationsF = new DataProcessor[F]().allGenerationUrls(input)
    val generations = valueFromF(generationsF)

    generations.size should equal(2)
    generations.head should equal("http://localhost/generation1")
    generations.last should equal("http://localhost/generation2")
  }

  "allGenerationUrls" should "return an error if there are no generation urls" in {
    val input =
      <GenerationsResponse>
        <Generations>
        </Generations>
      </GenerationsResponse>
    val generationsF = new DataProcessor[F]().allGenerationUrls(input)
    val error = intercept[PreservicaClientException] {
      valueFromF(generationsF)
    }
    val expectedErrorMessage = """No generations found for entity:
                                 |<GenerationsResponse>
                                 |        <Generations>
                                 |        </Generations>
                                 |      </GenerationsResponse>""".stripMargin
    error.getMessage should equal(expectedErrorMessage)
  }

  "allBitstreamUrls" should "return the correct urls" in {
    val input = Seq(
      <GenerationResponse>
        <Bitstreams>
          <Bitstream>http://test1</Bitstream>
        </Bitstreams>
      </GenerationResponse>,
      <GenerationResponse>
        <Bitstreams>
          <Bitstream>http://test2</Bitstream>
        </Bitstreams>
      </GenerationResponse>
    )
    val generationsF = new DataProcessor[F]().allBitstreamUrls(input)
    val generations = valueFromF(generationsF)

    generations.size should equal(2)
    generations.head should equal("http://test1")
    generations.last should equal("http://test2")
  }

  "allBitstreamInfo" should "return the correct bitstream information" in {
    val input = Seq(
      <BitstreamResponse>
        <xip:Bitstream>
          <xip:Filename>test.text</xip:Filename>
          <xip:FileSize>1234</xip:FileSize>
        </xip:Bitstream>
        <AdditionalInformation>
          <Content>http://test</Content>
        </AdditionalInformation>
      </BitstreamResponse>
    )

    val generationsF = new DataProcessor[F]().allBitstreamInfo(input)
    val response = valueFromF(generationsF)

    response.size should equal(1)
    response.head.name should equal("test.text")
    response.head.fileSize should equal(1234)
    response.head.url should equal("http://test")
  }

  "getNextPage" should "return the next page" in {
    val input = <EntitiesResponse>
      <Paging>
        <Next>http://test</Next>
      </Paging>
    </EntitiesResponse>

    val nextPageF = new DataProcessor[F]().nextPage(input)
    val nextPage = valueFromF(nextPageF)

    nextPage.isDefined should be(true)
    nextPage.get should be("http://test")
  }

  "getNextPage" should "return empty if there is no next page" in {
    val input = <EntitiesResponse>
    </EntitiesResponse>

    val nextPageF = new DataProcessor[F]().nextPage(input)
    val nextPage = valueFromF(nextPageF)

    nextPage.isDefined should be(false)
  }

  "getEntities" should "return the correct entity objects" in {
    val input = <EntitiesResponse>
      <Entities>
        <Entity title="file1.txt" ref="8a8b1582-aa5f-4eb0-9c5d-2c16049fcb91" type="IO" description="A description">http://localhost/file1/object</Entity>
        <Entity title="file2.txt" ref="2d8a9935-3a1a-45ce-aadb-f01f2ddc9405" type="SO">http://localhost/file2/object</Entity>
        <Entity ref="99fb8809-be86-4636-9b3f-4a181de0bc36" deleted="true">http://localhost/file3/object</Entity>
      </Entities>
    </EntitiesResponse>
    val entitiesF = new DataProcessor[F]().getEntities(input)
    val entities = valueFromF(entitiesF)

    def checkResponse(
        entity: Entity,
        uuid: String,
        entityType: String,
<<<<<<< HEAD
        fileNumber: Int,
        description: String,
=======
        fileName: String,
>>>>>>> b755c083
        deleted: Boolean = false
    ) = {
      entity.path.getOrElse("") should equal(entityType)
      entity.ref.toString should equal(uuid)
      entity.deleted should equal(deleted)
<<<<<<< HEAD
      entity.title.get should equal(s"file$fileNumber.txt")
      entity.description.getOrElse("") should equal(description)
    }

    checkResponse(entities.head, "8a8b1582-aa5f-4eb0-9c5d-2c16049fcb91", "information-objects", 1, "A description")
=======
      entity.title.getOrElse("") should equal(fileName)
    }

    checkResponse(entities.head, "8a8b1582-aa5f-4eb0-9c5d-2c16049fcb91", "information-objects", "file1.txt")
>>>>>>> b755c083
    checkResponse(
      entities.tail.head,
      "2d8a9935-3a1a-45ce-aadb-f01f2ddc9405",
      "structural-objects",
<<<<<<< HEAD
      2,
      ""
=======
      "file2.txt"
>>>>>>> b755c083
    )
    checkResponse(
      entities.last,
      "99fb8809-be86-4636-9b3f-4a181de0bc36",
<<<<<<< HEAD
      "content-objects",
      3,
=======
      "",
>>>>>>> b755c083
      "",
      deleted = true
    )
  }

  "getEventActions" should "return the correct event actions using the date value from the 'Event'" in {
    val input = <EventActionsResponse>
      <EventActions>
        <xip:EventAction commandType="command_create">
          <xip:Event type="Ingest">
            <xip:Ref>6da319fa-07e0-4a83-9c5a-b6bad08445b1</xip:Ref>
            <xip:Date>2023-06-26T08:14:08.441Z</xip:Date>
            <xip:User>test user</xip:User>
          </xip:Event>
          <xip:Date>2023-06-26T08:14:07.441Z</xip:Date>
          <xip:Entity>a9e1cae8-ea06-4157-8dd4-82d0525b031c</xip:Entity>
        </xip:EventAction>
        <xip:EventAction commandType="AddIdentifier">
          <xip:Event type="Modified">
            <xip:Ref>efe9b25d-c3b4-476a-8ff1-d52fb01ad96b</xip:Ref>
            <xip:Date>2023-06-27T08:14:08.442Z</xip:Date>
            <xip:User>test user</xip:User>
          </xip:Event>
          <xip:Date>2023-06-27T08:14:07.442Z</xip:Date>
          <xip:Entity>a9e1cae8-ea06-4157-8dd4-82d0525b031c</xip:Entity>
        </xip:EventAction>
        <xip:EventAction commandType="Moved">
          <xip:Event type="Moved">
            <xip:Ref>68c3adcc-8e1f-40f7-84a0-ca80c5969ef7</xip:Ref>
            <xip:Date>2023-06-28T08:14:08.442Z</xip:Date>
            <xip:User>test user</xip:User>
          </xip:Event>
          <xip:Date>2023-06-28T08:14:07.442Z</xip:Date>
          <xip:Entity>a9e1cae8-ea06-4157-8dd4-82d0525b031c</xip:Entity>
        </xip:EventAction>
      </EventActions>
    </EventActionsResponse>

    val eventActionsF = new DataProcessor[F]().getEventActions(input)
    val eventActions = valueFromF(eventActionsF)

    eventActions should be(
      List(
        DataProcessor.EventAction(
          UUID.fromString("6da319fa-07e0-4a83-9c5a-b6bad08445b1"),
          "Ingest",
          ZonedDateTime.parse("2023-06-26T08:14:08.441Z")
        ),
        DataProcessor.EventAction(
          UUID.fromString("efe9b25d-c3b4-476a-8ff1-d52fb01ad96b"),
          "Modified",
          ZonedDateTime.parse("2023-06-27T08:14:08.442Z")
        ),
        DataProcessor.EventAction(
          UUID.fromString("68c3adcc-8e1f-40f7-84a0-ca80c5969ef7"),
          "Moved",
          ZonedDateTime.parse("2023-06-28T08:14:08.442Z")
        )
      )
    )
  }

  "closureResultIndexNames" should "return an error if the short name is missing" in {
    val res = <index>
      <term indexName="test_date_index" indexType="DATE"/>
      <term indexName="test_string_index" indexType="STRING_DEFAULT"/>
    </index>
    val entitiesF = new DataProcessor[F]().closureResultIndexNames(res)
    val error = intercept[PreservicaClientException](valueFromF(entitiesF))
    error.getMessage should equal("No short name found")
  }

  "closureResultIndexNames" should "return an error if the date index is missing" in {
    val res = <index>
      <shortName>test</shortName>
      <term indexName="test_string_index" indexType="STRING_DEFAULT"/>
    </index>
    val entitiesF = new DataProcessor[F]().closureResultIndexNames(res)
    val error = intercept[PreservicaClientException](valueFromF(entitiesF))
    error.getMessage should equal("No review date index found for closure result")
  }

  "closureResultIndexNames" should "return an error if the string index is missing" in {
    val res = <index>
      <shortName>test</shortName>
      <term indexName="test_string_index" indexType="DATE"/>
    </index>
    val entitiesF = new DataProcessor[F]().closureResultIndexNames(res)
    val error = intercept[PreservicaClientException](valueFromF(entitiesF))
    error.getMessage should equal("No document status index found for closure result")
  }

  "closureResultIndexNames" should "return the index names" in {
    val res = <index>
      <shortName>test</shortName>
      <term indexName="test_date_index" indexType="DATE"/>
      <term indexName="test_string_index" indexType="STRING_DEFAULT"/>
    </index>
    val entitiesF = new DataProcessor[F]().closureResultIndexNames(res)
    val result = valueFromF(entitiesF)

    result.documentStatusName should equal("test.test_string_index")
    result.reviewDateName should equal("test.test_date_index")
  }
}<|MERGE_RESOLUTION|>--- conflicted
+++ resolved
@@ -226,49 +226,30 @@
         entity: Entity,
         uuid: String,
         entityType: String,
-<<<<<<< HEAD
-        fileNumber: Int,
+        fileName: String,
         description: String,
-=======
-        fileName: String,
->>>>>>> b755c083
         deleted: Boolean = false
     ) = {
       entity.path.getOrElse("") should equal(entityType)
       entity.ref.toString should equal(uuid)
       entity.deleted should equal(deleted)
-<<<<<<< HEAD
-      entity.title.get should equal(s"file$fileNumber.txt")
+      entity.title.getOrElse("") should equal(fileName)
       entity.description.getOrElse("") should equal(description)
     }
 
-    checkResponse(entities.head, "8a8b1582-aa5f-4eb0-9c5d-2c16049fcb91", "information-objects", 1, "A description")
-=======
-      entity.title.getOrElse("") should equal(fileName)
-    }
-
-    checkResponse(entities.head, "8a8b1582-aa5f-4eb0-9c5d-2c16049fcb91", "information-objects", "file1.txt")
->>>>>>> b755c083
+    checkResponse(entities.head, "8a8b1582-aa5f-4eb0-9c5d-2c16049fcb91", "information-objects", "file1.txt", "A description")
     checkResponse(
       entities.tail.head,
       "2d8a9935-3a1a-45ce-aadb-f01f2ddc9405",
       "structural-objects",
-<<<<<<< HEAD
-      2,
+      "file2.txt",
       ""
-=======
-      "file2.txt"
->>>>>>> b755c083
     )
     checkResponse(
       entities.last,
       "99fb8809-be86-4636-9b3f-4a181de0bc36",
-<<<<<<< HEAD
-      "content-objects",
-      3,
-=======
       "",
->>>>>>> b755c083
+      "",
       "",
       deleted = true
     )
