--- conflicted
+++ resolved
@@ -62,7 +62,6 @@
   val ref: UUID = UUID.randomUUID()
   val entityUrl = s"/api/entity/content-objects/$ref"
 
-<<<<<<< HEAD
   val updateRequestPermutations: TableFor2[Option[String], Option[String]] = Table(
     ("title", "description"),
     (Some("page1FileCorrection.txt"), Some("A new description")),
@@ -481,43 +480,9 @@
     error.getMessage should equal(
       s"Status code 400 calling http://localhost:$preservicaPort/api/entity/structural-objects/6380a397-294b-4b02-990f-db5fc20b113f with method PUT "
     )
-=======
+  }
+
   "nodesFromEntity" should "return a Map of names and values of the nodes requested" in {
-    val generationsUrl = s"/api/entity/content-objects/$ref/generations"
-
-    val entityResponse =
-      <EntityResponse xmlns="http://preservica.com/EntityAPI/v6.5" xmlns:xip="http://preservica.com/XIP/v6.5">
-        <xip:ContentObject>
-          <xip:Ref>{ref}</xip:Ref>
-          <xip:Title>page1File.txt</xip:Title>
-          <xip:Description>A description</xip:Description>
-          <xip:SecurityTag>open</xip:SecurityTag>
-          <xip:Parent>58412111-c73d-4414-a8fc-495cfc57f7e1</xip:Parent>
-        </xip:ContentObject>
-        <AdditionalInformation>
-          <Generations>http://localhost:
-            {preservicaPort}{generationsUrl}
-          </Generations>
-        </AdditionalInformation>
-      </EntityResponse>.toString()
-
-    preservicaServer.stubFor(post(urlEqualTo(tokenUrl)).willReturn(ok(tokenResponse)))
-    preservicaServer.stubFor(get(urlEqualTo(entityUrl)).willReturn(ok(entityResponse)))
-
-    val client = testClient(s"http://localhost:$preservicaPort")
-    val response: F[Map[String, String]] =
-      client.nodesFromEntity(ref, "content-objects", List("parent", "description"), secretName)
-
-    val nodeAndValue = valueFromF(response)
-    nodeAndValue.size should equal(2)
-
-    nodeAndValue("parent") should be("58412111-c73d-4414-a8fc-495cfc57f7e1")
-    nodeAndValue("description") should be("A description")
-
-    checkServerCall(entityUrl)
-  }
-
-  "nodesFromEntity" should "return an empty Map if no names of nodes were requested" in {
     val generationsUrl = s"/api/entity/content-objects/$ref/generations"
 
     val entityResponse =
@@ -542,15 +507,19 @@
     preservicaServer.stubFor(get(urlEqualTo(entityUrl)).willReturn(ok(entityResponse)))
 
     val client = testClient(s"http://localhost:$preservicaPort")
-    val response: F[Map[String, String]] = client.nodesFromEntity(ref, "content-objects", Nil, secretName)
+    val response: F[Map[String, String]] =
+      client.nodesFromEntity(ref, "content-objects", List("parent", "description"), secretName)
 
     val nodeAndValue = valueFromF(response)
-    nodeAndValue.size should equal(0)
+    nodeAndValue.size should equal(2)
+
+    nodeAndValue("parent") should be("58412111-c73d-4414-a8fc-495cfc57f7e1")
+    nodeAndValue("description") should be("A description")
 
     checkServerCall(entityUrl)
   }
 
-  "nodesFromEntity" should "throw an error if an invalid path was passed in" in {
+  "nodesFromEntity" should "return an empty Map if no names of nodes were requested" in {
     val generationsUrl = s"/api/entity/content-objects/$ref/generations"
 
     val entityResponse =
@@ -575,6 +544,39 @@
     preservicaServer.stubFor(get(urlEqualTo(entityUrl)).willReturn(ok(entityResponse)))
 
     val client = testClient(s"http://localhost:$preservicaPort")
+    val response: F[Map[String, String]] = client.nodesFromEntity(ref, "content-objects", Nil, secretName)
+
+    val nodeAndValue = valueFromF(response)
+    nodeAndValue.size should equal(0)
+
+    checkServerCall(entityUrl)
+  }
+
+  "nodesFromEntity" should "throw an error if an invalid path was passed in" in {
+    val generationsUrl = s"/api/entity/content-objects/$ref/generations"
+
+    val entityResponse =
+      <EntityResponse xmlns="http://preservica.com/EntityAPI/v6.5" xmlns:xip="http://preservica.com/XIP/v6.5">
+        <xip:ContentObject>
+          <xip:Ref>
+            {ref}
+          </xip:Ref>
+          <xip:Title>page1File.txt</xip:Title>
+          <xip:Description>A description</xip:Description>
+          <xip:SecurityTag>open</xip:SecurityTag>
+          <xip:Parent>58412111-c73d-4414-a8fc-495cfc57f7e1</xip:Parent>
+        </xip:ContentObject>
+        <AdditionalInformation>
+          <Generations>http://localhost:
+            {preservicaPort}{generationsUrl}
+          </Generations>
+        </AdditionalInformation>
+      </EntityResponse>.toString()
+
+    preservicaServer.stubFor(post(urlEqualTo(tokenUrl)).willReturn(ok(tokenResponse)))
+    preservicaServer.stubFor(get(urlEqualTo(entityUrl)).willReturn(ok(entityResponse)))
+
+    val client = testClient(s"http://localhost:$preservicaPort")
 
     val childNodeResponseF = client.nodesFromEntity(ref, "invalid-objects", List("parent", "description"), secretName)
 
@@ -583,7 +585,6 @@
     }
 
     error.getMessage should be("The entityPath 'invalid-objects' does not exist")
->>>>>>> ae954dff
   }
 
   "getBitstreamInfo" should "call the correct API endpoints and return the bitstream info" in {
