package uk.gov.nationalarchives.dp.client

import cats.MonadError
import cats.implicits.catsSyntaxOptionId
import com.github.tomakehurst.wiremock.WireMockServer
import com.github.tomakehurst.wiremock.client.WireMock._
import org.scalatest.flatspec.AnyFlatSpec
import org.scalatest.matchers.should.Matchers._
import org.scalatest.prop.TableDrivenPropertyChecks.forAll
import org.scalatest.prop.TableFor2
import org.scalatest.prop.Tables.Table
import org.scalatest.{Assertion, BeforeAndAfterEach}
import sttp.capabilities.Streams
import uk.gov.nationalarchives.dp.client.Entities.{Entity, Identifier, fromType}
import uk.gov.nationalarchives.dp.client.Client._
import uk.gov.nationalarchives.dp.client.EntityClient.{AddEntityRequest, UpdateEntityRequest, Open}

import java.time.{ZoneId, ZonedDateTime}
import java.util.UUID
import java.util.concurrent.TimeUnit
import scala.concurrent.duration.FiniteDuration
import scala.jdk.CollectionConverters._

abstract class EntityClientTest[F[_], S](preservicaPort: Int, secretsManagerPort: Int, stream: Streams[S])(implicit
    cme: MonadError[F, Throwable]
) extends AnyFlatSpec
    with BeforeAndAfterEach {

  def valueFromF[T](value: F[T]): T

  def createClient(url: String): F[EntityClient[F, S]]

  def testClient(url: String): EntityClient[F, S] = valueFromF(createClient(url))

  val zeroSeconds: FiniteDuration = FiniteDuration(0, TimeUnit.SECONDS)

  val secretsManagerServer = new WireMockServer(secretsManagerPort)

  val secretsResponse = """{"SecretString":"{\"username\":\"test\",\"password\":\"test\"}"}"""

  override def beforeEach(): Unit = {
    preservicaServer.start()
    preservicaServer.resetAll()
    secretsManagerServer.start()
    secretsManagerServer.stubFor(post(urlEqualTo("/")).willReturn(okJson(secretsResponse)))
  }

  override def afterEach(): Unit = {
    preservicaServer.stop()
    secretsManagerServer.stop()
  }

  val preservicaServer = new WireMockServer(preservicaPort)

  def checkServerCall(url: String): Assertion =
    preservicaServer.getAllServeEvents.asScala.count(_.getRequest.getUrl == url) should equal(1)

  val secretName: String = "secretName"
  val tokenResponse: String = """{"token": "abcde"}"""
  val tokenUrl = "/api/accesstoken/login"

  val ref: UUID = UUID.randomUUID()
  val entityUrl = s"/api/entity/content-objects/$ref"

<<<<<<< HEAD
  private val identifier = Identifier(
    "TestIdentifierName",
    "TestIdentifierValue"
  )

=======
  val updateRequestPermutations: TableFor2[Option[String], Option[String]] = Table(
    ("title", "description"),
    (Some("page1FileCorrection.txt"), Some("A new description")),
    (Some("page1FileCorrection.txt"), None),
    (None, Some("A new description"))
  )

  List((Some(ref), "with"), (None, "without")).foreach { case (reference, withOrWithout) =>
    "addEntity" should s"make a correct request $withOrWithout a predefined reference to add an entity" in {
      val entityResponse =
        <EntityResponse xmlns="http://preservica.com/EntityAPI/v6.5" xmlns:xip="http://preservica.com/XIP/v6.5">
          <xip:StructuralObject>
            <xip:Ref>
              {ref}
            </xip:Ref>
            <xip:Title>page1File.txt</xip:Title>
            <xip:Description>A description</xip:Description>
            <xip:SecurityTag>open</xip:SecurityTag>
            <xip:Parent>58412111-c73d-4414-a8fc-495cfc57f7e1</xip:Parent>
          </xip:StructuralObject>
          <AdditionalInformation>
            <Generations>
            </Generations>
          </AdditionalInformation>
        </EntityResponse>.toString()

      preservicaServer.stubFor(post(urlEqualTo(tokenUrl)).willReturn(ok(tokenResponse)))
      preservicaServer.stubFor(post(urlEqualTo(s"/api/entity/structural-objects")).willReturn(ok(entityResponse)))

      val addEntityRequest = AddEntityRequest(
        reference,
        Some("page1FileCorrection.txt"),
        Some("A new description"),
        "structural-objects",
        Open,
        Some(UUID.fromString("58412111-c73d-4414-a8fc-495cfc57f7e1"))
      )

      val client = testClient(s"http://localhost:$preservicaPort")
      val addEntityResponse: F[UUID] = client.addEntity(addEntityRequest, secretName)

      val _ = valueFromF(addEntityResponse)

      val requestMade = preservicaServer.getServeEvents.getServeEvents.get(0).getRequest.getBody.map(_.toChar).mkString

      requestMade should be(
        s"""<?xml version="1.0" encoding="UTF-8" standalone="yes"?>
++++++++++++
            <StructuralObject xmlns="http://preservica.com/XIP/v6.5">
              ${if (addEntityRequest.ref.nonEmpty) s"<Ref>${addEntityRequest.ref.get}</Ref>"}
              <Title>page1FileCorrection.txt</Title>
              <Description>A new description</Description>
              <SecurityTag>open</SecurityTag>
              <Parent>58412111-c73d-4414-a8fc-495cfc57f7e1</Parent>
            </StructuralObject>""".replace("++++++++++++", "            ")
      )
    }
  }

  "addEntity" should s"make a correct request with the object details inside a XIP node if entity path to add is an 'information object'" in {
    val entityResponse =
      <EntityResponse xmlns="http://preservica.com/EntityAPI/v6.5" xmlns:xip="http://preservica.com/XIP/v6.5">
      <xip:InformationObject>
        <xip:Ref>
          {ref}
        </xip:Ref>
        <xip:Title>page1File.txt</xip:Title>
        <xip:Description>A description</xip:Description>
        <xip:SecurityTag>open</xip:SecurityTag>
        <xip:Parent>58412111-c73d-4414-a8fc-495cfc57f7e1</xip:Parent>
      </xip:InformationObject>
      <AdditionalInformation>
        <Generations>
        </Generations>
      </AdditionalInformation>
    </EntityResponse>.toString()

    preservicaServer.stubFor(post(urlEqualTo(tokenUrl)).willReturn(ok(tokenResponse)))
    preservicaServer.stubFor(post(urlEqualTo(s"/api/entity/information-objects")).willReturn(ok(entityResponse)))

    val addEntityRequest = AddEntityRequest(
      None,
      Some("page1FileCorrection.txt"),
      Some("A new description"),
      "information-objects",
      Open,
      Some(UUID.fromString("58412111-c73d-4414-a8fc-495cfc57f7e1"))
    )

    val client = testClient(s"http://localhost:$preservicaPort")
    val addEntityResponse: F[UUID] = client.addEntity(addEntityRequest, secretName)

    val _ = valueFromF(addEntityResponse)

    val requestMade = preservicaServer.getServeEvents.getServeEvents.get(0).getRequest.getBody.map(_.toChar).mkString

    requestMade should be(
      s"""<?xml version="1.0" encoding="UTF-8" standalone="yes"?>
            <XIP xmlns="http://preservica.com/XIP/v6.5">
            <InformationObject xmlns="http://preservica.com/XIP/v6.5">
              ${if (addEntityRequest.ref.nonEmpty) "<Ref>${addEntityRequest.ref}</Ref>"}
              <Title>page1FileCorrection.txt</Title>
              <Description>A new description</Description>
              <SecurityTag>open</SecurityTag>
              <Parent>58412111-c73d-4414-a8fc-495cfc57f7e1</Parent>
            </InformationObject>
            </XIP>"""
    )
  }

  "addEntity" should "return an error if a content-object entity path was passed in" in {
    val addEntityRequest = AddEntityRequest(
      None,
      Some("page1FileCorrection.txt"),
      Some("A new description"),
      "content-objects",
      Open,
      Some(UUID.fromString("58412111-c73d-4414-a8fc-495cfc57f7e1"))
    )

    val client = testClient(s"http://localhost:$preservicaPort")
    val addEntityResponse: F[UUID] = client.addEntity(addEntityRequest, secretName)

    val error = intercept[PreservicaClientException] {
      valueFromF(addEntityResponse)
    }

    error.getMessage should be("You currently cannot create a content object via the API.")
  }

  "addEntity" should "return an error if an invalid path was passed in" in {
    val client = testClient(s"http://localhost:$preservicaPort")
    val addEntityRequest = AddEntityRequest(
      Some(ref),
      Some("page1FileCorrection.txt"),
      Some("A new description"),
      "invalid-objects",
      Open,
      Some(UUID.fromString("58412111-c73d-4414-a8fc-495cfc57f7e1"))
    )

    val addEntityResponse: F[UUID] = client.addEntity(addEntityRequest, secretName)

    val error = intercept[PreservicaClientException] {
      valueFromF(addEntityResponse)
    }

    error.getMessage should be("The entityPath 'invalid-objects' does not exist")
  }

  "addEntity" should "return an error if a non-structural object was passed in without a parent" in {
    val client = testClient(s"http://localhost:$preservicaPort")
    val addEntityRequest = AddEntityRequest(
      Some(ref),
      Some("page1FileCorrection.txt"),
      Some("A new description"),
      "information-objects",
      Open,
      None
    )

    val addEntityResponse: F[UUID] = client.addEntity(addEntityRequest, secretName)

    val error = intercept[PreservicaClientException] {
      valueFromF(addEntityResponse)
    }

    error.getMessage should be(
      "You must pass in the parent ref if you would like to add/update a non-structural object."
    )
  }

  "addEntity" should s"return a message confirmation if the object got updated" in {
    val entityResponse =
      <EntityResponse xmlns="http://preservica.com/EntityAPI/v6.5" xmlns:xip="http://preservica.com/XIP/v6.5">
      <xip:StructuralObject>
        <xip:Ref>
          {ref}
        </xip:Ref>
        <xip:Title>page1File.txt</xip:Title>
        <xip:Description>A description</xip:Description>
        <xip:SecurityTag>open</xip:SecurityTag>
        <xip:Parent>58412111-c73d-4414-a8fc-495cfc57f7e1</xip:Parent>
      </xip:StructuralObject>
      <AdditionalInformation>
        <Generations>
        </Generations>
      </AdditionalInformation>
    </EntityResponse>.toString()

    preservicaServer.stubFor(post(urlEqualTo(tokenUrl)).willReturn(ok(tokenResponse)))
    preservicaServer.stubFor(post(urlEqualTo(s"/api/entity/structural-objects")).willReturn(ok(entityResponse)))

    val addEntityRequest = AddEntityRequest(
      Some(ref),
      Some("page1FileCorrection.txt"),
      Some("A new description"),
      "structural-objects",
      Open,
      Some(UUID.fromString("58412111-c73d-4414-a8fc-495cfc57f7e1"))
    )

    val client = testClient(s"http://localhost:$preservicaPort")
    val addEntityResponse: F[UUID] = client.addEntity(addEntityRequest, secretName)

    val response = valueFromF(addEntityResponse)

    response should be(ref)
  }

  "addEntity" should s"return an exception if the API call does" in {
    preservicaServer.stubFor(post(urlEqualTo(tokenUrl)).willReturn(ok(tokenResponse)))
    preservicaServer.stubFor(post(urlEqualTo(s"/api/entity/structural-objects")).willReturn(badRequest()))

    val updateEntityRequest = AddEntityRequest(
      Some(UUID.fromString("6380a397-294b-4b02-990f-db5fc20b113f")),
      Some("page1FileCorrection.txt"),
      Some("A new description"),
      "structural-objects",
      Open,
      Some(UUID.fromString("58412111-c73d-4414-a8fc-495cfc57f7e1"))
    )

    val client = testClient(s"http://localhost:$preservicaPort")

    val error = intercept[PreservicaClientException] {
      valueFromF(client.addEntity(updateEntityRequest, secretName))
    }

    error.getMessage should equal(
      s"Status code 400 calling http://localhost:$preservicaPort/api/entity/structural-objects with method POST "
    )
  }

  forAll(updateRequestPermutations) { (potentialTitle, potentialDescription) =>
    {
      val indexesOfChanges = List(potentialTitle.map(_ => 0), potentialDescription.map(_ => 1)).flatten
      val nodesToUpdate = indexesOfChanges.map(index => updateRequestPermutations.heading.productElement(index))

      "updateEntity" should s"make a correct request to update the ${nodesToUpdate.mkString(" and ")}" in {
        val entityResponse =
          <EntityResponse xmlns="http://preservica.com/EntityAPI/v6.5" xmlns:xip="http://preservica.com/XIP/v6.5">
          <xip:StructuralObject>
            <xip:Ref>
              {ref}
            </xip:Ref>
            <xip:Title>page1File.txt</xip:Title>
            <xip:Description>A description</xip:Description>
            <xip:SecurityTag>open</xip:SecurityTag>
            <xip:Parent>58412111-c73d-4414-a8fc-495cfc57f7e1</xip:Parent>
          </xip:StructuralObject>
          <AdditionalInformation>
            <Generations>
            </Generations>
          </AdditionalInformation>
        </EntityResponse>.toString()

        preservicaServer.stubFor(post(urlEqualTo(tokenUrl)).willReturn(ok(tokenResponse)))
        preservicaServer.stubFor(put(urlEqualTo(s"/api/entity/structural-objects/$ref")).willReturn(ok(entityResponse)))

        val updateEntityRequest = UpdateEntityRequest(
          ref,
          potentialTitle,
          potentialDescription,
          "structural-objects",
          Open,
          Some(UUID.fromString("58412111-c73d-4414-a8fc-495cfc57f7e1"))
        )

        val client = testClient(s"http://localhost:$preservicaPort")
        val updateEntityResponse: F[String] = client.updateEntity(updateEntityRequest, secretName)

        val _ = valueFromF(updateEntityResponse)

        val requestMade =
          preservicaServer.getServeEvents.getServeEvents.get(0).getRequest.getBody.map(_.toChar).mkString

        requestMade should be(
          s"""<?xml version="1.0" encoding="UTF-8" standalone="yes"?>
++++++++++++
            <StructuralObject xmlns="http://preservica.com/XIP/v6.5">
              <Ref>${updateEntityRequest.ref}</Ref>
              ${if (updateEntityRequest.titleToChange.nonEmpty)
              s"<Title>${updateEntityRequest.titleToChange.get}</Title>"}
              ${if (updateEntityRequest.descriptionToChange.nonEmpty)
              s"<Description>${updateEntityRequest.descriptionToChange.get}</Description>"}
              <SecurityTag>open</SecurityTag>
              <Parent>58412111-c73d-4414-a8fc-495cfc57f7e1</Parent>
            </StructuralObject>""".replace("++++++++++++", "            ")
        )
      }
    }
  }

  "updateEntity" should "return an error if neither a title nor description were passed in" in {
    val updateEntityRequest = UpdateEntityRequest(
      ref,
      None,
      None,
      "structural-objects",
      Open,
      Some(UUID.fromString("58412111-c73d-4414-a8fc-495cfc57f7e1"))
    )

    val client = testClient(s"http://localhost:$preservicaPort")
    val updateEntityResponse: F[String] = client.updateEntity(updateEntityRequest, secretName)

    val error = intercept[PreservicaClientException] {
      valueFromF(updateEntityResponse)
    }

    error.getMessage should be("Both the title and description are 'None'! Entity cannot be updated")
  }

  "updateEntity" should "return an error if an invalid path was passed in" in {
    val client = testClient(s"http://localhost:$preservicaPort")
    val updateEntityRequest = UpdateEntityRequest(
      ref,
      Some("page1FileCorrection.txt"),
      Some("A new description"),
      "invalid-objects",
      Open,
      Some(UUID.fromString("58412111-c73d-4414-a8fc-495cfc57f7e1"))
    )

    val updateEntityResponse: F[String] = client.updateEntity(updateEntityRequest, secretName)

    val error = intercept[PreservicaClientException] {
      valueFromF(updateEntityResponse)
    }

    error.getMessage should be("The entityPath 'invalid-objects' does not exist")
  }

  "updateEntity" should "return an error if a non-structural object was passed in without a parent" in {
    val client = testClient(s"http://localhost:$preservicaPort")
    val updateEntityRequest = UpdateEntityRequest(
      ref,
      Some("page1FileCorrection.txt"),
      Some("A new description"),
      "information-objects",
      Open,
      None
    )

    val updateEntityResponse: F[String] = client.updateEntity(updateEntityRequest, secretName)

    val error = intercept[PreservicaClientException] {
      valueFromF(updateEntityResponse)
    }

    error.getMessage should be(
      "You must pass in the parent ref if you would like to add/update a non-structural object."
    )
  }

  "updateEntity" should s"return a message confirmation if the object got updated" in {
    val entityResponse =
      <EntityResponse xmlns="http://preservica.com/EntityAPI/v6.5" xmlns:xip="http://preservica.com/XIP/v6.5">
      <xip:StructuralObject>
        <xip:Ref>
          {ref}
        </xip:Ref>
        <xip:Title>page1File.txt</xip:Title>
        <xip:Description>A description</xip:Description>
        <xip:SecurityTag>open</xip:SecurityTag>
        <xip:Parent>58412111-c73d-4414-a8fc-495cfc57f7e1</xip:Parent>
      </xip:StructuralObject>
      <AdditionalInformation>
        <Generations>
        </Generations>
      </AdditionalInformation>
    </EntityResponse>.toString()

    preservicaServer.stubFor(post(urlEqualTo(tokenUrl)).willReturn(ok(tokenResponse)))
    preservicaServer.stubFor(put(urlEqualTo(s"/api/entity/structural-objects/$ref")).willReturn(ok(entityResponse)))

    val updateEntityRequest = UpdateEntityRequest(
      ref,
      Some("page1FileCorrection.txt"),
      Some("A new description"),
      "structural-objects",
      Open,
      Some(UUID.fromString("58412111-c73d-4414-a8fc-495cfc57f7e1"))
    )

    val client = testClient(s"http://localhost:$preservicaPort")
    val updateEntityResponse: F[String] = client.updateEntity(updateEntityRequest, secretName)

    val response = valueFromF(updateEntityResponse)

    response should be("Entity was updated")
  }

  "updateEntity" should s"return an exception if the API call does" in {
    preservicaServer.stubFor(post(urlEqualTo(tokenUrl)).willReturn(ok(tokenResponse)))
    preservicaServer.stubFor(
      put(urlEqualTo(s"/api/entity/structural-objects/6380a397-294b-4b02-990f-db5fc20b113f")).willReturn(badRequest())
    )

    val updateEntityRequest = UpdateEntityRequest(
      UUID.fromString("6380a397-294b-4b02-990f-db5fc20b113f"),
      Some("page1FileCorrection.txt"),
      Some("A new description"),
      "structural-objects",
      Open,
      Some(UUID.fromString("58412111-c73d-4414-a8fc-495cfc57f7e1"))
    )

    val client = testClient(s"http://localhost:$preservicaPort")

    val error = intercept[PreservicaClientException] {
      valueFromF(client.updateEntity(updateEntityRequest, secretName))
    }

    error.getMessage should equal(
      s"Status code 400 calling http://localhost:$preservicaPort/api/entity/structural-objects/6380a397-294b-4b02-990f-db5fc20b113f with method PUT "
    )
  }

  "nodesFromEntity" should "return a Map of names and values of the nodes requested" in {
    val generationsUrl = s"/api/entity/content-objects/$ref/generations"

    val entityResponse =
      <EntityResponse xmlns="http://preservica.com/EntityAPI/v6.5" xmlns:xip="http://preservica.com/XIP/v6.5">
        <xip:ContentObject>
          <xip:Ref>
            {ref}
          </xip:Ref>
          <xip:Title>page1File.txt</xip:Title>
          <xip:Description>A description</xip:Description>
          <xip:SecurityTag>open</xip:SecurityTag>
          <xip:Parent>58412111-c73d-4414-a8fc-495cfc57f7e1</xip:Parent>
        </xip:ContentObject>
        <AdditionalInformation>
          <Generations>http://localhost:
            {preservicaPort}{generationsUrl}
          </Generations>
        </AdditionalInformation>
      </EntityResponse>.toString()

    preservicaServer.stubFor(post(urlEqualTo(tokenUrl)).willReturn(ok(tokenResponse)))
    preservicaServer.stubFor(get(urlEqualTo(entityUrl)).willReturn(ok(entityResponse)))

    val client = testClient(s"http://localhost:$preservicaPort")
    val response: F[Map[String, String]] =
      client.nodesFromEntity(ref, "content-objects", List("parent", "description"), secretName)

    val nodeAndValue = valueFromF(response)
    nodeAndValue.size should equal(2)

    nodeAndValue("parent") should be("58412111-c73d-4414-a8fc-495cfc57f7e1")
    nodeAndValue("description") should be("A description")

    checkServerCall(entityUrl)
  }

  "nodesFromEntity" should "return an empty Map if no names of nodes were requested" in {
    val generationsUrl = s"/api/entity/content-objects/$ref/generations"

    val entityResponse =
      <EntityResponse xmlns="http://preservica.com/EntityAPI/v6.5" xmlns:xip="http://preservica.com/XIP/v6.5">
        <xip:ContentObject>
          <xip:Ref>
            {ref}
          </xip:Ref>
          <xip:Title>page1File.txt</xip:Title>
          <xip:Description>A description</xip:Description>
          <xip:SecurityTag>open</xip:SecurityTag>
          <xip:Parent>58412111-c73d-4414-a8fc-495cfc57f7e1</xip:Parent>
        </xip:ContentObject>
        <AdditionalInformation>
          <Generations>http://localhost:
            {preservicaPort}{generationsUrl}
          </Generations>
        </AdditionalInformation>
      </EntityResponse>.toString()

    preservicaServer.stubFor(post(urlEqualTo(tokenUrl)).willReturn(ok(tokenResponse)))
    preservicaServer.stubFor(get(urlEqualTo(entityUrl)).willReturn(ok(entityResponse)))

    val client = testClient(s"http://localhost:$preservicaPort")
    val response: F[Map[String, String]] = client.nodesFromEntity(ref, "content-objects", Nil, secretName)

    val nodeAndValue = valueFromF(response)
    nodeAndValue.size should equal(0)

    checkServerCall(entityUrl)
  }

  "nodesFromEntity" should "throw an error if an invalid path was passed in" in {
    val generationsUrl = s"/api/entity/content-objects/$ref/generations"

    val entityResponse =
      <EntityResponse xmlns="http://preservica.com/EntityAPI/v6.5" xmlns:xip="http://preservica.com/XIP/v6.5">
        <xip:ContentObject>
          <xip:Ref>
            {ref}
          </xip:Ref>
          <xip:Title>page1File.txt</xip:Title>
          <xip:Description>A description</xip:Description>
          <xip:SecurityTag>open</xip:SecurityTag>
          <xip:Parent>58412111-c73d-4414-a8fc-495cfc57f7e1</xip:Parent>
        </xip:ContentObject>
        <AdditionalInformation>
          <Generations>http://localhost:
            {preservicaPort}{generationsUrl}
          </Generations>
        </AdditionalInformation>
      </EntityResponse>.toString()

    preservicaServer.stubFor(post(urlEqualTo(tokenUrl)).willReturn(ok(tokenResponse)))
    preservicaServer.stubFor(get(urlEqualTo(entityUrl)).willReturn(ok(entityResponse)))

    val client = testClient(s"http://localhost:$preservicaPort")

    val childNodeResponseF = client.nodesFromEntity(ref, "invalid-objects", List("parent", "description"), secretName)

    val error = intercept[PreservicaClientException] {
      valueFromF(childNodeResponseF)
    }

    error.getMessage should be("The entityPath 'invalid-objects' does not exist")
  }

>>>>>>> e6c219a2
  "getBitstreamInfo" should "call the correct API endpoints and return the bitstream info" in {
    val fileName = "test.txt"
    val generationsUrl = s"/api/entity/content-objects/$ref/generations"
    val generationUrl = s"$generationsUrl/1"
    val bitstreamUrl = s"$generationUrl/bitstreams/1"

    val entityResponse =
      <EntityResponse xmlns="http://preservica.com/EntityAPI/v6.5" xmlns:xip="http://preservica.com/XIP/v6.5">
      <AdditionalInformation>
        <Generations>http://localhost:{preservicaPort}{generationsUrl}</Generations>
      </AdditionalInformation>
    </EntityResponse>.toString()
    val generationsResponse =
      <GenerationsResponse xmlns="http://preservica.com/EntityAPI/v6.5" xmlns:xip="http://preservica.com/XIP/v6.5">
      <Generations>
        <Generation active="true">http://localhost:{preservicaPort}{generationUrl}</Generation>
      </Generations>
    </GenerationsResponse>.toString()
    val generationResponse =
      <GenerationResponse xmlns="http://preservica.com/EntityAPI/v6.5" xmlns:xip="http://preservica.com/XIP/v6.5">
      <Bitstreams>
        <Bitstream filename="test.txt">http://localhost:{preservicaPort}{bitstreamUrl}</Bitstream>
      </Bitstreams>
    </GenerationResponse>.toString()
    val bitstreamResponse = <BitstreamResponse>
      <xip:Bitstream>
        <xip:Filename>{fileName}</xip:Filename>
        <xip:FileSize>1234</xip:FileSize>
      </xip:Bitstream>
      <AdditionalInformation>
        <Content>http://test</Content>
      </AdditionalInformation>
    </BitstreamResponse>.toString()

    preservicaServer.stubFor(post(urlEqualTo(tokenUrl)).willReturn(ok(tokenResponse)))
    preservicaServer.stubFor(get(urlEqualTo(entityUrl)).willReturn(ok(entityResponse)))
    preservicaServer.stubFor(get(urlEqualTo(generationsUrl)).willReturn(ok(generationsResponse)))
    preservicaServer.stubFor(get(urlEqualTo(generationUrl)).willReturn(ok(generationResponse)))
    preservicaServer.stubFor(get(urlEqualTo(bitstreamUrl)).willReturn(ok(bitstreamResponse)))

    val client = testClient(s"http://localhost:$preservicaPort")
    val response: F[Seq[BitStreamInfo]] = client.getBitstreamInfo(ref, secretName)

    val bitStreamInfo = valueFromF(response).head
    bitStreamInfo.url should equal(s"http://test")
    bitStreamInfo.name should equal(fileName)

    checkServerCall(entityUrl)
    checkServerCall(generationsUrl)
    checkServerCall(generationUrl)
  }

  "getBitstreamInfo" should "call the correct API endpoints and return the bitstream info for multiple generations" in {
    val generationsUrl = s"/api/entity/content-objects/$ref/generations"
    val generationOneUrl = s"$generationsUrl/1"
    val generationTwoUrl = s"$generationsUrl/2"
    val bitstreamOneUrl = s"$generationOneUrl/bitstreams/1"
    val bitstreamTwoUrl = s"$generationTwoUrl/bitstreams/1"

    val entityResponse =
      <EntityResponse xmlns="http://preservica.com/EntityAPI/v6.5" xmlns:xip="http://preservica.com/XIP/v6.5">
      <AdditionalInformation>
        <Generations>http://localhost:{preservicaPort}{generationsUrl}</Generations>
      </AdditionalInformation>
    </EntityResponse>.toString()
    val generationsResponse =
      <GenerationsResponse xmlns="http://preservica.com/EntityAPI/v6.5" xmlns:xip="http://preservica.com/XIP/v6.5">
      <Generations>
        <Generation active="true">http://localhost:{preservicaPort}{generationOneUrl}</Generation>
        <Generation active="true">http://localhost:{preservicaPort}{generationTwoUrl}</Generation>
      </Generations>
    </GenerationsResponse>.toString()
    val generationOneResponse =
      <GenerationResponse xmlns="http://preservica.com/EntityAPI/v6.5" xmlns:xip="http://preservica.com/XIP/v6.5">
      <Bitstreams>
        <Bitstream filename="test1.txt">http://localhost:{preservicaPort}{bitstreamOneUrl}</Bitstream>
      </Bitstreams>
    </GenerationResponse>.toString()

    val generationTwoResponse =
      <GenerationResponse xmlns="http://preservica.com/EntityAPI/v6.5" xmlns:xip="http://preservica.com/XIP/v6.5">
      <Bitstreams>
        <Bitstream filename="test2.txt">http://localhost:{preservicaPort}{bitstreamTwoUrl}</Bitstream>
      </Bitstreams>
    </GenerationResponse>.toString()

    val bitstreamOneResponse = <BitstreamResponse>
      <xip:Bitstream>
        <xip:Filename>test1.txt</xip:Filename>
        <xip:FileSize>1234</xip:FileSize>
      </xip:Bitstream>
      <AdditionalInformation>
        <Content>http://test</Content>
      </AdditionalInformation>
    </BitstreamResponse>.toString()

    val bitstreamTwoResponse = <BitstreamResponse>
      <xip:Bitstream>
        <xip:Filename>test2.txt</xip:Filename>
        <xip:FileSize>1234</xip:FileSize>
      </xip:Bitstream>
      <AdditionalInformation>
        <Content>http://test</Content>
      </AdditionalInformation>
    </BitstreamResponse>.toString()

    preservicaServer.stubFor(post(urlEqualTo(tokenUrl)).willReturn(ok(tokenResponse)))
    preservicaServer.stubFor(get(urlEqualTo(entityUrl)).willReturn(ok(entityResponse)))
    preservicaServer.stubFor(get(urlEqualTo(generationsUrl)).willReturn(ok(generationsResponse)))
    preservicaServer.stubFor(
      get(urlEqualTo(generationOneUrl)).willReturn(ok(generationOneResponse))
    )
    preservicaServer.stubFor(
      get(urlEqualTo(generationTwoUrl)).willReturn(ok(generationTwoResponse))
    )
    preservicaServer.stubFor(get(urlEqualTo(bitstreamOneUrl)).willReturn(ok(bitstreamOneResponse)))
    preservicaServer.stubFor(get(urlEqualTo(bitstreamTwoUrl)).willReturn(ok(bitstreamTwoResponse)))

    val client = testClient(s"http://localhost:$preservicaPort")
    val response: F[Seq[BitStreamInfo]] = client.getBitstreamInfo(ref, secretName)

    val bitStreamInfo = valueFromF(response)
    bitStreamInfo.size should equal(2)
    bitStreamInfo.head.url should equal(s"http://test")
    bitStreamInfo.head.name should equal("test1.txt")

    bitStreamInfo.last.url should equal(s"http://test")
    bitStreamInfo.last.name should equal("test2.txt")

    checkServerCall(entityUrl)
    checkServerCall(generationsUrl)
    checkServerCall(generationOneUrl)
    checkServerCall(generationTwoUrl)
  }

  "getBitstreamInfo" should "return an error if no generations are available" in {
    val entityResponse =
      <EntityResponse xmlns="http://preservica.com/EntityAPI/v6.5" xmlns:xip="http://preservica.com/XIP/v6.5">
      <AdditionalInformation>
      </AdditionalInformation>
    </EntityResponse>.toString()

    preservicaServer.stubFor(post(urlEqualTo(tokenUrl)).willReturn(ok(tokenResponse)))
    preservicaServer.stubFor(get(urlEqualTo(entityUrl)).willReturn(ok(entityResponse)))

    val client = testClient(s"http://localhost:$preservicaPort")
    val response: F[Seq[BitStreamInfo]] = client.getBitstreamInfo(ref, secretName)

    val expectedError = valueFromF(cme.attempt(response))

    expectedError.isLeft should be(true)
    expectedError.left.map(err => {
      err.getMessage should equal("Generation not found")
    })
  }

  "getBitstreamInfo" should "return an error if the server is unavailable" in {
    val tokenUrl = "/api/accesstoken/login"
    preservicaServer.stubFor(post(urlEqualTo(tokenUrl)).willReturn(serverError()))

    val client = testClient(s"http://localhost:$preservicaPort")
    val response = client.getBitstreamInfo(UUID.randomUUID(), secretName)

    val expectedError = valueFromF(cme.attempt(response))

    expectedError.isLeft should be(true)
    expectedError.left.map(err => {
      err.getMessage should equal(
        s"Status code 500 calling http://localhost:$preservicaPort/api/accesstoken/login with method POST statusCode: 500, response: "
      )
    })
  }

  "streamBitstreamContent" should "stream content to the provided function" in {
    val url = s"http://localhost:$preservicaPort"
    preservicaServer.stubFor(post(urlEqualTo(tokenUrl)).willReturn(ok(tokenResponse)))
    preservicaServer.stubFor(get(urlEqualTo("/bitstream/1")).willReturn(ok("test")))
    val client = testClient(url)

    val response = client.streamBitstreamContent[String](stream)(
      s"$url/bitstream/1",
      secretName,
      _ => cme.pure(s"Test return value")
    )
    val responseValue = valueFromF(response)
    responseValue should equal("Test return value")
  }

  "streamBitstreamContent" should "return an error if the server is unavailable" in {
    val url = s"http://localhost:$preservicaPort"
    val tokenUrl = "/api/accesstoken/login"
    preservicaServer.stubFor(post(urlEqualTo(tokenUrl)).willReturn(serverError()))

    val client = testClient(s"http://localhost:$preservicaPort")
    val response =
      client.streamBitstreamContent[Unit](stream)(s"$url/bitstream/1", secretName, _ => cme.unit)

    val expectedError = valueFromF(cme.attempt(response))

    expectedError.isLeft should be(true)
    expectedError.left.map(err => {
      err.getMessage should equal(
        s"Status code 500 calling http://localhost:$preservicaPort/api/accesstoken/login with method POST statusCode: 500, response: "
      )
    })
  }

  "metadataForEntityUrl" should "return a single fragment when the object has one fragment" in {
    val url = s"http://localhost:$preservicaPort"
    val entityId = UUID.randomUUID()
    val entity = valueFromF(fromType("IO", entityId, Option("title"), Option("description"), deleted = false))
    val entityUrl = s"/api/entity/${entity.path.get}/${entity.ref}"
    val fragmentOneUrl = s"/api/entity/information-objects/$entityId/metadata/${UUID.randomUUID()}"
    val entityResponse =
      <EntityResponse xmlns="http://preservica.com/EntityAPI/v6.5" xmlns:xip="http://preservica.com/XIP/v6.5">
      <AdditionalInformation>
        <Metadata>
          <Fragment>{s"$url$fragmentOneUrl"}</Fragment>
        </Metadata>
      </AdditionalInformation>
    </EntityResponse>.toString

    val fragmentOneContent = <Test1>
      <Test1Value>Test1Value</Test1Value>
    </Test1>
    val fragmentOneResponse =
      <MetadataResponse xmlns="http://preservica.com/EntityAPI/v6.5" xmlns:xip="http://preservica.com/XIP/v6.5">
      <MetadataContainer>
        <Content>
          {fragmentOneContent}
        </Content>
      </MetadataContainer>
    </MetadataResponse>

    preservicaServer.stubFor(post(urlEqualTo(tokenUrl)).willReturn(ok(tokenResponse)))
    preservicaServer.stubFor(get(urlEqualTo(entityUrl)).willReturn(ok(entityResponse)))
    preservicaServer.stubFor(
      get(urlEqualTo(fragmentOneUrl)).willReturn(ok(fragmentOneResponse.toString))
    )

    val client = testClient(url)

    val res = client.metadataForEntity(entity, secretName)
    val metadata = valueFromF(res)

    metadata.size should equal(1)
    metadata.head should equal(fragmentOneContent)

    checkServerCall(entityUrl)
    checkServerCall(fragmentOneUrl)
  }

  "metadataForEntityUrl" should "return a multiple fragments when the object has multiple fragments" in {
    val url = s"http://localhost:$preservicaPort"
    val entityId = UUID.randomUUID()
    val entity = valueFromF(fromType("IO", entityId, Option("title"), Option("description"), deleted = false))
    val entityUrl = s"/api/entity/${entity.path.get}/${entity.ref}"
    val fragmentOneUrl = s"/api/entity/information-objects/$entityId/metadata/${UUID.randomUUID()}"
    val fragmentTwoUrl = s"/api/entity/information-objects/$entityId/metadata/${UUID.randomUUID()}"
    val entityResponse =
      <EntityResponse xmlns="http://preservica.com/EntityAPI/v6.5" xmlns:xip="http://preservica.com/XIP/v6.5">
      <AdditionalInformation>
        <Metadata>
          <Fragment>{s"$url$fragmentOneUrl"}</Fragment>
          <Fragment>{s"$url$fragmentTwoUrl"}</Fragment>
        </Metadata>
      </AdditionalInformation>
    </EntityResponse>.toString

    val fragmentOneContent = <Test1>
      <Test1Value>Test1Value</Test1Value>
    </Test1>
    val fragmentOneResponse =
      <MetadataResponse xmlns="http://preservica.com/EntityAPI/v6.5" xmlns:xip="http://preservica.com/XIP/v6.5">
      <MetadataContainer>
        <Content>
          {fragmentOneContent}
        </Content>
      </MetadataContainer>
    </MetadataResponse>

    val fragmentTwoContent = <Test2>
      <Test2Value>Test2Value</Test2Value>
    </Test2>
    val fragmentTwoResponse =
      <MetadataResponse xmlns="http://preservica.com/EntityAPI/v6.5" xmlns:xip="http://preservica.com/XIP/v6.5">
      <MetadataContainer>
        <Content>
          {fragmentTwoContent}
        </Content>
      </MetadataContainer>
    </MetadataResponse>

    preservicaServer.stubFor(post(urlEqualTo(tokenUrl)).willReturn(ok(tokenResponse)))
    preservicaServer.stubFor(get(urlEqualTo(entityUrl)).willReturn(ok(entityResponse)))
    preservicaServer.stubFor(
      get(urlEqualTo(fragmentOneUrl)).willReturn(ok(fragmentOneResponse.toString))
    )
    preservicaServer.stubFor(
      get(urlEqualTo(fragmentTwoUrl)).willReturn(ok(fragmentTwoResponse.toString))
    )

    val client = testClient(url)

    val res = client.metadataForEntity(entity, secretName)
    val metadata = valueFromF(res)

    metadata.size should equal(2)
    metadata.head should equal(fragmentOneContent)
    metadata.last should equal(fragmentTwoContent)

    checkServerCall(entityUrl)
    checkServerCall(fragmentOneUrl)
    checkServerCall(fragmentTwoUrl)
  }

  "metadataForEntityUrl" should "return an error when the object has no fragments" in {
    val url = s"http://localhost:$preservicaPort"
    val entityId = UUID.randomUUID()
    val entity = valueFromF(fromType("IO", entityId, Option("title"), Option("description"), deleted = false))
    val entityUrl = s"/api/entity/${entity.path.get}/${entity.ref}"
    val entityResponse =
      <EntityResponse xmlns="http://preservica.com/EntityAPI/v6.5" xmlns:xip="http://preservica.com/XIP/v6.5">
      <AdditionalInformation>
        <Metadata>
        </Metadata>
      </AdditionalInformation>
    </EntityResponse>.toString

    preservicaServer.stubFor(post(urlEqualTo(tokenUrl)).willReturn(ok(tokenResponse)))
    preservicaServer.stubFor(get(urlEqualTo(entityUrl)).willReturn(ok(entityResponse)))

    val client = testClient(url)

    val res = client.metadataForEntity(entity, secretName)
    val error = intercept[PreservicaClientException] {
      valueFromF(res)
    }
    error.getMessage should equal("No content found for elements:\n")

    checkServerCall(entityUrl)
  }

  "metadataForEntityUrl" should "return an error if the server is unavailable" in {
    val tokenUrl = "/api/accesstoken/login"
    preservicaServer.stubFor(post(urlEqualTo(tokenUrl)).willReturn(serverError()))
    val entity = valueFromF(fromType("IO", UUID.randomUUID(), Option("title"), Option("description"), deleted = false))
    val client = testClient(s"http://localhost:$preservicaPort")
    val response = client.metadataForEntity(entity, secretName)

    val expectedError = valueFromF(cme.attempt(response))

    expectedError.isLeft should be(true)
    expectedError.left.map(err => {
      err.getMessage should equal(
        s"Status code 500 calling http://localhost:$preservicaPort/api/accesstoken/login with method POST statusCode: 500, response: "
      )
    })
  }

  "metadataForEntityUrl" should "return an error if the entity path is empty" in {
    val id = UUID.randomUUID()
    val entity = Entity(None, id, None, None, deleted = true, None)
    preservicaServer.stubFor(post(urlEqualTo(tokenUrl)).willReturn(ok(tokenResponse)))
    val client = testClient(s"http://localhost:$preservicaPort")
    val ex = intercept[PreservicaClientException] {
      valueFromF(client.metadataForEntity(entity, secretName))
    }
    ex.getMessage should equal(s"No path found for entity id $id. Could this entity have been deleted?")
  }

  "entitiesUpdatedSince" should "return an entity if one was updated since the datetime specified" in {
    val date = ZonedDateTime.of(2023, 4, 25, 0, 0, 0, 0, ZoneId.of("UTC"))
    val pageResult = <EntitiesResponse>
      <Entities>
        <Entity title="page1File.txt" ref="8a8b1582-aa5f-4eb0-9c5d-2c16049fcb91" type="IO">http://localhost/page1/object</Entity>
      </Entities>
      <Paging>
        <Next>http://localhost:{
      preservicaPort
    }/api/entity/entities/updated-since?date=2023-04-25T00%3A00%3A00.000Z
          &amp;
          start=100
          &amp;
          max=1000</Next>
      </Paging>
    </EntitiesResponse>

    preservicaServer.stubFor(post(urlEqualTo(tokenUrl)).willReturn(ok(tokenResponse)))
    preservicaServer.stubFor(
      get(urlPathMatching(s"/api/entity/entities/updated-since"))
        .withQueryParams(
          Map(
            "date" -> equalTo("2023-04-25T00:00:00.000Z"),
            "max" -> equalTo("1000"),
            "start" -> equalTo("0")
          ).asJava
        )
        .willReturn(ok(pageResult.toString()))
    )

    val client = testClient(s"http://localhost:$preservicaPort")
    val response = valueFromF(client.entitiesUpdatedSince(date, secretName, 0))

    val expectedEntity = response.head

    expectedEntity.ref.toString should equal("8a8b1582-aa5f-4eb0-9c5d-2c16049fcb91")
    expectedEntity.path.get should equal("information-objects")
    expectedEntity.title.get should be("page1File.txt")
    expectedEntity.deleted should be(false)
  }

  "entitiesUpdatedSince" should "return an empty list if none have been updated" in {
    val date = ZonedDateTime.of(2023, 4, 25, 0, 0, 0, 0, ZoneId.of("UTC"))
    val input = <EntitiesResponse>
      <Entities></Entities>
    </EntitiesResponse>

    preservicaServer.stubFor(post(urlEqualTo(tokenUrl)).willReturn(ok(tokenResponse)))
    preservicaServer.stubFor(
      get(urlPathMatching(s"/api/entity/entities/updated-since"))
        .withQueryParams(
          Map(
            "date" -> equalTo("2023-04-25T00:00:00.000Z"),
            "max" -> equalTo("1000"),
            "start" -> equalTo("0")
          ).asJava
        )
        .willReturn(ok(input.toString()))
    )

    val client = testClient(s"http://localhost:$preservicaPort")
    val response = valueFromF(client.entitiesUpdatedSince(date, secretName, 0))

    response.size should equal(0)
  }

  "entitiesUpdatedSince" should "return an error if the request is malformed" in {
    val date = ZonedDateTime.of(2023, 4, 25, 0, 0, 0, 0, ZoneId.of("UTC"))

    preservicaServer.stubFor(post(urlEqualTo(tokenUrl)).willReturn(ok(tokenResponse)))
    preservicaServer.stubFor(
      get(urlPathMatching(s"/api/entity/entities/updated-since"))
        .withQueryParams(
          Map(
            "date" -> equalTo("2023-04-25T00:00:00.000Z"),
            "max" -> equalTo("100"),
            "start" -> equalTo("0")
          ).asJava
        )
        .willReturn(badRequest())
    )

    val client = testClient(s"http://localhost:$preservicaPort")
    val response = valueFromF(cme.attempt(client.entitiesUpdatedSince(date, secretName, 0)))

    response.left.map(err => {
      err.getClass.getSimpleName should equal("PreservicaClientException")
    })
  }

  "entityEventActions" should "return all paginated values in reverse chronological order (most recent EventAction first)" in {
    val firstPage = <EventActionsResponse>
      <EventActions>
        <xip:EventAction commandType="command_create">
          <xip:Event type="Ingest">
            <xip:Ref>6da319fa-07e0-4a83-9c5a-b6bad08445b1</xip:Ref>
            <xip:Date>2023-06-26T08:14:08.441Z</xip:Date>
            <xip:User>test user</xip:User>
          </xip:Event>
          <xip:Date>2023-06-26T08:14:07.441Z</xip:Date>
          <xip:Entity>a9e1cae8-ea06-4157-8dd4-82d0525b031c</xip:Entity>
        </xip:EventAction>
      </EventActions>
      <Paging>
        <Next>http://localhost:{
      preservicaPort
    }/api/entity/content-objects/a9e1cae8-ea06-4157-8dd4-82d0525b031c/event-actions?max=1000&amp;start=1000</Next>
      </Paging>
    </EventActionsResponse>
    val secondPage = <EventActionsResponse>
      <EventActions>
        <xip:EventAction commandType="AddIdentifier">
          <xip:Event type="Modified">
            <xip:Ref>efe9b25d-c3b4-476a-8ff1-d52fb01ad96b</xip:Ref>
            <xip:Date>2023-06-27T08:14:08.442Z</xip:Date>
            <xip:User>test user</xip:User>
          </xip:Event>
          <xip:Date>2023-06-27T08:14:07.442Z</xip:Date>
          <xip:Entity>a9e1cae8-ea06-4157-8dd4-82d0525b031c</xip:Entity>
        </xip:EventAction>
      </EventActions>
      <Paging>
      </Paging>
    </EventActionsResponse>

    preservicaServer.stubFor(post(urlEqualTo(tokenUrl)).willReturn(ok(tokenResponse)))
    preservicaServer.stubFor(
      get(urlPathMatching(s"/api/entity/content-objects/a9e1cae8-ea06-4157-8dd4-82d0525b031c/event-actions"))
        .withQueryParams(
          Map(
            "max" -> equalTo("1000"),
            "start" -> equalTo("0")
          ).asJava
        )
        .willReturn(ok(firstPage.toString()))
    )

    preservicaServer.stubFor(
      get(urlPathMatching(s"/api/entity/content-objects/a9e1cae8-ea06-4157-8dd4-82d0525b031c/event-actions"))
        .withQueryParams(
          Map(
            "max" -> equalTo("1000"),
            "start" -> equalTo("1000")
          ).asJava
        )
        .willReturn(ok(secondPage.toString()))
    )
    val client = testClient(s"http://localhost:$preservicaPort")
    val response = valueFromF(
      client.entityEventActions(
        Entities.Entity(
          "CO".some,
          UUID.fromString("a9e1cae8-ea06-4157-8dd4-82d0525b031c"),
          None,
          None,
          deleted = false,
          "content-objects".some
        ),
        secretName
      )
    )

    val firstResult = response.head
    val secondResult = response.last

    firstResult.dateOfEvent.toString should equal("2023-06-27T08:14:08.442Z")
    firstResult.eventRef should equal(UUID.fromString("efe9b25d-c3b4-476a-8ff1-d52fb01ad96b"))
    firstResult.eventType should be("Modified")

    secondResult.dateOfEvent.toString should equal("2023-06-26T08:14:08.441Z")
    secondResult.eventRef should equal(UUID.fromString("6da319fa-07e0-4a83-9c5a-b6bad08445b1"))
    secondResult.eventType should be("Ingest")
  }

  "entityEventActions" should "return an error if the request is malformed" in {
    preservicaServer.stubFor(post(urlEqualTo(tokenUrl)).willReturn(ok(tokenResponse)))
    preservicaServer.stubFor(
      get(urlPathMatching(s"/api/entity/content-objects/a9e1cae8-ea06-4157-8dd4-82d0525b031c/event-actions"))
        .withQueryParams(
          Map(
            "max" -> equalTo("1000"),
            "start" -> equalTo("0")
          ).asJava
        )
        .willReturn(badRequest())
    )

    val client = testClient(s"http://localhost:$preservicaPort")
    val response = valueFromF(
      cme.attempt(
        client.entityEventActions(
          Entities.Entity(
            "CO".some,
            UUID.fromString("a9e1cae8-ea06-4157-8dd4-82d0525b031c"),
            None,
            None,
            deleted = false,
            "content-objects".some
          ),
          secretName
        )
      )
    )

    response.left.map { err =>
      err.getClass.getSimpleName should equal("PreservicaClientException")
    }
  }

  "entityEventActions" should "return an error if the entity path is empty" in {
    val id = UUID.randomUUID()
    val client = testClient(s"http://localhost:$preservicaPort")
    val ex = intercept[PreservicaClientException] {
      valueFromF(
        client.entityEventActions(
          Entities.Entity(
            None,
            id,
            None,
            None,
            deleted = true,
            None
          ),
          secretName
        )
      )
    }
    ex.getMessage should equal(s"No path found for entity id $id. Could this entity have been deleted?")
  }

  "entitiesByIdentifier" should "return an entity if it has the identifier specified" in {
    val pageResult = <EntitiesResponse>
      <Entities>
        <Entity title="page1File.txt" ref="8a8b1582-aa5f-4eb0-9c5d-2c16049fcb91" type="SO">http://localhost/page1/object</Entity>
      </Entities>
      <Paging>
        <Next>http://localhost:
          {preservicaPort}
          /api/entity/entities/by-identifier?type=testIdentifier&amp;value=testValue
        </Next>
      </Paging>
    </EntitiesResponse>

    preservicaServer.stubFor(post(urlEqualTo(tokenUrl)).willReturn(ok(tokenResponse)))
    preservicaServer.stubFor(
      get(urlPathMatching(s"/api/entity/entities/by-identifier"))
        .withQueryParams(
          Map(
            "type" -> equalTo("testIdentifier"),
            "value" -> equalTo("testValue")
          ).asJava
        )
        .willReturn(ok(pageResult.toString()))
    )

    val client = testClient(s"http://localhost:$preservicaPort")
    val response = valueFromF(
      client.entitiesByIdentifier(Identifier("testIdentifier", "testValue"), secretName)
    )

    val expectedEntity = response.head

    expectedEntity.ref.toString should equal("8a8b1582-aa5f-4eb0-9c5d-2c16049fcb91")
    expectedEntity.path.get should equal("structural-objects")
    expectedEntity.title.get should be("page1File.txt")
    expectedEntity.deleted should be(false)
  }

  "entitiesByIdentifier" should "return an empty list if no entities have the identifier specified" in {
    val pageResult = <EntitiesResponse>
      <Entities></Entities>
    </EntitiesResponse>

    preservicaServer.stubFor(post(urlEqualTo(tokenUrl)).willReturn(ok(tokenResponse)))
    preservicaServer.stubFor(
      get(urlPathMatching(s"/api/entity/entities/by-identifier"))
        .withQueryParams(
          Map(
            "type" -> equalTo("testIdentifier"),
            "value" -> equalTo("testValueDoesNotExist")
          ).asJava
        )
        .willReturn(ok(pageResult.toString()))
    )

    val client = testClient(s"http://localhost:$preservicaPort")
    val response = valueFromF(
      client.entitiesByIdentifier(Identifier("testIdentifier", "testValueDoesNotExist"), secretName)
    )

    response.size should equal(0)
  }

  "entitiesByIdentifier" should "return an error if the request is malformed" in {
    preservicaServer.stubFor(post(urlEqualTo(tokenUrl)).willReturn(ok(tokenResponse)))
    preservicaServer.stubFor(
      get(urlPathMatching(s"/api/entity/entities/by-identifier"))
        .withQueryParams(
          Map(
            "type" -> equalTo("testIdentifier"),
            "value" -> equalTo("testValue")
          ).asJava
        )
        .willReturn(badRequest())
    )

    val client = testClient(s"http://localhost:$preservicaPort")
    val response = valueFromF(
      cme.attempt(
        client.entitiesByIdentifier(Identifier("testIdentifier", "testValue"), secretName)
      )
    )

    response.left.map { err =>
      err.getClass.getSimpleName should equal("PreservicaClientException")
    }
  }

  "addIdentifiersForEntity" should s"make a correct request to add an identifier to an Entity" in {
    val entityResponse =
      <IdentifiersResponse xmlns="http://preservica.com/EntityAPI/v6.5" xmlns:xip="http://preservica.com/XIP/v6.5">
        <Identifiers>
          <xip:Identifier>
            <xip:ApiId>65862d40f40440de14c1b75e5f342e99</xip:ApiId>
            <xip:Type>TestIdentifierName</xip:Type>
            <xip:Value>TestIdentifierValue</xip:Value>
            <xip:Entity>{ref}</xip:Entity>
          </xip:Identifier>
        </Identifiers>
        <Paging>
          <TotalResults>1</TotalResults>
        </Paging>
        <AdditionalInformation>
          <Self>http://mockapi.com/api/entity/structural-objects/$ref/identifiers</Self>
        </AdditionalInformation>
      </IdentifiersResponse>.toString()

    preservicaServer.stubFor(post(urlEqualTo(tokenUrl)).willReturn(ok(tokenResponse)))
    preservicaServer.stubFor(
      post(urlEqualTo(s"/api/entity/structural-objects/$ref/identifiers")).willReturn(ok(entityResponse))
    )

    val client = testClient(s"http://localhost:$preservicaPort")
    val addIdentifiersForEntityResponse: F[String] =
      client.addIdentifiersForEntity(ref, "structural-objects", List(identifier), secretName)

    val _ = valueFromF(addIdentifiersForEntityResponse)

    val requestMade = preservicaServer.getServeEvents.getServeEvents.get(0).getRequest.getBody.map(_.toChar).mkString

    requestMade should be(
      s"""<?xml version="1.0" encoding="UTF-8" standalone="yes"?>
<Identifier xmlns="http://preservica.com/XIP/v6.5">
                    <Type>TestIdentifierName</Type>
                    <Value>TestIdentifierValue</Value>
                  </Identifier>"""
    )
  }

  "addIdentifiersForEntity" should "return an error if an invalid path was passed in" in {
    val identifier = Identifier(
      "TestIdentifierName",
      "TestIdentifierValue"
    )

    val client = testClient(s"http://localhost:$preservicaPort")
    val addIdentifiersForEntityResponse: F[String] =
      client.addIdentifiersForEntity(ref, "invalid-objects", List(identifier), secretName)

    val error = intercept[PreservicaClientException] {
      valueFromF(addIdentifiersForEntityResponse)
    }

    error.getMessage should be(s"The entityPath 'invalid-objects' does not exist")
  }

  "addIdentifiersForEntity" should "return an error if no identifiers were passed in" in {
    val client = testClient(s"http://localhost:$preservicaPort")
    val addIdentifiersForEntityResponse: F[String] =
      client.addIdentifiersForEntity(ref, "structural-objects", Nil, secretName)

    val error = intercept[PreservicaClientException] {
      valueFromF(addIdentifiersForEntityResponse)
    }

    error.getMessage should be(
      "No identifiers were passed in. You must pass in at least one identifier!"
    )
  }

  "addIdentifiersForEntity" should s"return an exception if the API call does" in {
    preservicaServer.stubFor(post(urlEqualTo(tokenUrl)).willReturn(ok(tokenResponse)))
    preservicaServer.stubFor(
      post(urlEqualTo(s"/api/entity/structural-objects/$ref/identifiers")).willReturn(badRequest())
    )

    val client = testClient(s"http://localhost:$preservicaPort")
    val addIdentifiersForEntityResponse: F[String] =
      client.addIdentifiersForEntity(ref, "structural-objects", List(identifier), secretName)

    val error = intercept[PreservicaClientException] {
      valueFromF(addIdentifiersForEntityResponse)
    }

    error.getMessage should equal(
      s"Status code 400 calling http://localhost:$preservicaPort/api/entity/structural-objects/$ref/identifiers with method POST "
    )
  }

  List(
    (List(identifier), "The Identifier was added"),
    (List(identifier, identifier), "The Identifiers were added")
  ).foreach { case (identifiers, expectedResponseMessage) =>
    "addIdentifiersForEntity" should s"return a message confirmation if $expectedResponseMessage" in {
      val entityResponse =
        <IdentifiersResponse xmlns="http://preservica.com/EntityAPI/v6.5" xmlns:xip="http://preservica.com/XIP/v6.5">
        <Identifiers>
          <xip:Identifier>
            <xip:ApiId>65862d40f40440de14c1b75e5f342e99</xip:ApiId>
            <xip:Type>TestIdentifierName</xip:Type>
            <xip:Value>TestIdentifierValue</xip:Value>
            <xip:Entity>
              {ref}
            </xip:Entity>
          </xip:Identifier>
        </Identifiers>
        <Paging>
          <TotalResults>1</TotalResults>
        </Paging>
        <AdditionalInformation>
          <Self>http://mockapi.com/api/entity/structural-objects/$ref/identifiers</Self>
        </AdditionalInformation>
      </IdentifiersResponse>.toString()

      preservicaServer.stubFor(post(urlEqualTo(tokenUrl)).willReturn(ok(tokenResponse)))
      preservicaServer.stubFor(
        post(urlEqualTo(s"/api/entity/structural-objects/$ref/identifiers")).willReturn(ok(entityResponse))
      )

      val client = testClient(s"http://localhost:$preservicaPort")
      val addIdentifiersForEntityResponse: F[String] =
        client.addIdentifiersForEntity(ref, "structural-objects", identifiers, secretName)

      val response = valueFromF(addIdentifiersForEntityResponse)

      response should be(expectedResponseMessage)
    }
  }
}<|MERGE_RESOLUTION|>--- conflicted
+++ resolved
@@ -62,13 +62,11 @@
   val ref: UUID = UUID.randomUUID()
   val entityUrl = s"/api/entity/content-objects/$ref"
 
-<<<<<<< HEAD
   private val identifier = Identifier(
     "TestIdentifierName",
     "TestIdentifierValue"
   )
 
-=======
   val updateRequestPermutations: TableFor2[Option[String], Option[String]] = Table(
     ("title", "description"),
     (Some("page1FileCorrection.txt"), Some("A new description")),
@@ -594,7 +592,6 @@
     error.getMessage should be("The entityPath 'invalid-objects' does not exist")
   }
 
->>>>>>> e6c219a2
   "getBitstreamInfo" should "call the correct API endpoints and return the bitstream info" in {
     val fileName = "test.txt"
     val generationsUrl = s"/api/entity/content-objects/$ref/generations"
