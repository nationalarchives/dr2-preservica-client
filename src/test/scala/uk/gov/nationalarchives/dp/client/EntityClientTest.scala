--- conflicted
+++ resolved
@@ -17,26 +17,22 @@
 import uk.gov.nationalarchives.DynamoFormatters.Identifier
 import uk.gov.nationalarchives.dp.client.Client.*
 import uk.gov.nationalarchives.dp.client.EntityClient.*
+import uk.gov.nationalarchives.dp.client.EntityClient.EntityType.*
 import uk.gov.nationalarchives.dp.client.EntityClient.SecurityTag.*
-import uk.gov.nationalarchives.dp.client.EntityClient.EntityType.*
 import uk.gov.nationalarchives.dp.client.EntityClient.RepresentationType.*
+import uk.gov.nationalarchives.dp.client.EntityClient.GenerationType.*
 
 import java.time.{ZoneId, ZonedDateTime}
 import java.util.UUID
 import java.util.concurrent.TimeUnit
 import scala.concurrent.duration.FiniteDuration
-<<<<<<< HEAD
 import scala.jdk.CollectionConverters.*
-import scala.xml.{PrettyPrinter, Utility, XML}
-=======
-import scala.jdk.CollectionConverters._
 import scala.xml.{Utility, XML}
->>>>>>> 6b619f60
 
 abstract class EntityClientTest[F[_], S](preservicaPort: Int, secretsManagerPort: Int, stream: Streams[S])(using
     cme: MonadError[F, Throwable]
 ) extends AnyFlatSpec
-    with BeforeAndAfterEach:
+    with BeforeAndAfterEach {
 
   def valueFromF[T](value: F[T]): T
 
@@ -55,15 +51,17 @@
 
   val secretsResponse = """{"SecretString":"{\"username\":\"test\",\"password\":\"test\"}"}"""
 
-  override def beforeEach(): Unit =
+  override def beforeEach(): Unit = {
     preservicaServer.start()
     preservicaServer.resetAll()
     secretsManagerServer.start()
     secretsManagerServer.stubFor(post(urlEqualTo("/")).willReturn(okJson(secretsResponse)))
-
-  override def afterEach(): Unit =
+  }
+
+  override def afterEach(): Unit = {
     preservicaServer.stop()
     secretsManagerServer.stop()
+  }
 
   val preservicaServer = new WireMockServer(preservicaPort)
 
@@ -117,7 +115,7 @@
         "page1File&Correction.txt",
         Some("A new description"),
         StructuralObject,
-        open,
+        Open,
         Some(UUID.fromString("58412111-c73d-4414-a8fc-495cfc57f7e1"))
       )
 
@@ -131,13 +129,8 @@
       requestMade should be(
         s"""<?xml version="1.0" encoding="UTF-8" standalone="yes"?>
 ++++++++++++
-<<<<<<< HEAD
-            <StructuralObject xmlns="http://preservica.com/XIP/v6.5">
-              ${if addEntityRequest.ref.nonEmpty then s"<Ref>${addEntityRequest.ref.get}</Ref>" else ""}
-=======
             <StructuralObject xmlns="http://preservica.com/XIP/v$xipVersion">
               ${if (addEntityRequest.ref.nonEmpty) s"<Ref>${addEntityRequest.ref.get}</Ref>" else ""}
->>>>>>> 6b619f60
               <Title>page1File&amp;Correction.txt</Title>
               <Description>A new description</Description>
               <SecurityTag>open</SecurityTag>
@@ -175,7 +168,7 @@
       "page1File&Correction.txt",
       Some("A new description"),
       InformationObject,
-      open,
+      Open,
       Some(UUID.fromString("58412111-c73d-4414-a8fc-495cfc57f7e1"))
     )
 
@@ -188,15 +181,9 @@
 
     requestMade should be(
       s"""<?xml version="1.0" encoding="UTF-8" standalone="yes"?>
-<<<<<<< HEAD
-            <XIP xmlns="http://preservica.com/XIP/v6.5">
-            <InformationObject xmlns="http://preservica.com/XIP/v6.5">
-              ${if addEntityRequest.ref.nonEmpty then "<Ref>${addEntityRequest.ref}</Ref>" else ""}
-=======
             <XIP xmlns="http://preservica.com/XIP/v$xipVersion">
             <InformationObject xmlns="http://preservica.com/XIP/v$xipVersion">
               ${if (addEntityRequest.ref.nonEmpty) s"<Ref>${addEntityRequest.ref}</Ref>" else ""}
->>>>>>> 6b619f60
               <Title>page1File&amp;Correction.txt</Title>
               <Description>A new description</Description>
               <SecurityTag>open</SecurityTag>
@@ -212,7 +199,7 @@
       "page1File&Correction.txt",
       Some("A new description"),
       ContentObject,
-      open,
+      Open,
       Some(UUID.fromString("58412111-c73d-4414-a8fc-495cfc57f7e1"))
     )
 
@@ -233,7 +220,7 @@
       "page1File&Correction.txt",
       Some("A new description"),
       InformationObject,
-      open,
+      Open,
       None
     )
 
@@ -276,7 +263,7 @@
       "page1File&Correction.txt",
       Some("A new description"),
       StructuralObject,
-      open,
+      Open,
       Some(UUID.fromString("58412111-c73d-4414-a8fc-495cfc57f7e1"))
     )
 
@@ -297,7 +284,7 @@
       "page1File&Correction.txt",
       Some("A new description"),
       StructuralObject,
-      open,
+      Open,
       Some(UUID.fromString("58412111-c73d-4414-a8fc-495cfc57f7e1"))
     )
 
@@ -313,18 +300,13 @@
   }
 
   forAll(updateRequestPermutations) { (title, potentialDescription) =>
-    val indexesOfChanges = List(Some(0), potentialDescription.map(_ => 1)).flatten
-    val nodesToUpdate = indexesOfChanges.map(index => updateRequestPermutations.heading.productElement(index))
-
-<<<<<<< HEAD
-    "updateEntity" should s"make a correct request to update the ${nodesToUpdate.mkString(" and ")}" in {
-      val entityResponse =
-        <EntityResponse xmlns="http://preservica.com/EntityAPI/v6.5" xmlns:xip="http://preservica.com/XIP/v6.5">
-=======
+    {
+      val indexesOfChanges = List(Some(0), potentialDescription.map(_ => 1)).flatten
+      val nodesToUpdate = indexesOfChanges.map(index => updateRequestPermutations.heading.productElement(index))
+
       "updateEntity" should s"make a correct request to update the ${nodesToUpdate.mkString(" and ")}" in {
         val entityResponse =
           <EntityResponse xmlns={namespaceUrl} xmlns:xip={xipUrl}>
->>>>>>> 6b619f60
           <xip:StructuralObject>
             <xip:Ref>
               {ref}
@@ -340,47 +322,41 @@
           </AdditionalInformation>
         </EntityResponse>.toString()
 
-<<<<<<< HEAD
-      preservicaServer.stubFor(post(urlEqualTo(tokenUrl)).willReturn(ok(tokenResponse)))
-      preservicaServer.stubFor(put(urlEqualTo(s"/api/entity/structural-objects/$ref")).willReturn(ok(entityResponse)))
-=======
         preservicaServer.stubFor(post(urlEqualTo(tokenUrl)).willReturn(ok(tokenResponse)))
         preservicaServer.stubFor(
           put(urlEqualTo(s"/api/entity/v$apiVersion/structural-objects/$ref")).willReturn(ok(entityResponse))
         )
->>>>>>> 6b619f60
-
-      val updateEntityRequest = UpdateEntityRequest(
-        ref,
-        title,
-        potentialDescription,
-        StructuralObject,
-        open,
-        Some(UUID.fromString("58412111-c73d-4414-a8fc-495cfc57f7e1"))
-      )
-
-      val client = testClient
-      val updateEntityResponse: F[String] = client.updateEntity(updateEntityRequest)
-
-      val _ = valueFromF(updateEntityResponse)
-
-      val requestMade = getRequestMade(preservicaServer)
-
-      requestMade should be(
-        s"""<?xml version="1.0" encoding="UTF-8" standalone="yes"?>
+
+        val updateEntityRequest = UpdateEntityRequest(
+          ref,
+          title,
+          potentialDescription,
+          StructuralObject,
+          Open,
+          Some(UUID.fromString("58412111-c73d-4414-a8fc-495cfc57f7e1"))
+        )
+
+        val client = testClient
+        val updateEntityResponse: F[String] = client.updateEntity(updateEntityRequest)
+
+        val _ = valueFromF(updateEntityResponse)
+
+        val requestMade = getRequestMade(preservicaServer)
+
+        requestMade should be(
+          s"""<?xml version="1.0" encoding="UTF-8" standalone="yes"?>
 ++++++++++++
             <StructuralObject xmlns="http://preservica.com/XIP/v$xipVersion">
               <Ref>${updateEntityRequest.ref}</Ref>
               <Title>${Utility.escape(updateEntityRequest.title)}</Title>
-              ${
-            if updateEntityRequest.descriptionToChange.nonEmpty then
+              ${if (updateEntityRequest.descriptionToChange.nonEmpty)
               s"<Description>${updateEntityRequest.descriptionToChange.get}</Description>"
-            else ""
-          }
+            else ""}
               <SecurityTag>open</SecurityTag>
               <Parent>58412111-c73d-4414-a8fc-495cfc57f7e1</Parent>
             </StructuralObject>""".replace("++++++++++++", "            ")
-      )
+        )
+      }
     }
   }
 
@@ -391,7 +367,7 @@
       "page1File&Correction.txt",
       Some("A new description"),
       InformationObject,
-      open,
+      Open,
       None
     )
 
@@ -434,7 +410,7 @@
       "page1File&Correction.txt",
       Some("A new description"),
       StructuralObject,
-      open,
+      Open,
       Some(UUID.fromString("58412111-c73d-4414-a8fc-495cfc57f7e1"))
     )
 
@@ -458,7 +434,7 @@
       "page1File&Correction.txt",
       Some("A new description"),
       StructuralObject,
-      open,
+      Open,
       Some(UUID.fromString("58412111-c73d-4414-a8fc-495cfc57f7e1"))
     )
 
@@ -686,7 +662,9 @@
     val expectedError = valueFromF(cme.attempt(response))
 
     expectedError.isLeft should be(true)
-    expectedError.left.map(err => err.getMessage should equal("Generation not found"))
+    expectedError.left.map(err => {
+      err.getMessage should equal("Generation not found")
+    })
   }
 
   "getBitstreamInfo" should "return an error if the server is unavailable" in {
@@ -699,11 +677,11 @@
     val expectedError = valueFromF(cme.attempt(response))
 
     expectedError.isLeft should be(true)
-    expectedError.left.map(err =>
+    expectedError.left.map(err => {
       err.getMessage should equal(
         s"Status code 500 calling http://localhost:$preservicaPort/api/accesstoken/login with method POST statusCode: 500, response: "
       )
-    )
+    })
   }
 
   "streamBitstreamContent" should "stream content to the provided function" in {
@@ -732,11 +710,11 @@
     val expectedError = valueFromF(cme.attempt(response))
 
     expectedError.isLeft should be(true)
-    expectedError.left.map(err =>
+    expectedError.left.map(err => {
       err.getMessage should equal(
         s"Status code 500 calling http://localhost:$preservicaPort/api/accesstoken/login with method POST statusCode: 500, response: "
       )
-    )
+    })
   }
 
   "metadataForEntityUrl" should "return a single fragment when the object has one fragment" in {
@@ -972,11 +950,11 @@
     val expectedError = valueFromF(cme.attempt(response))
 
     expectedError.isLeft should be(true)
-    expectedError.left.map(err =>
+    expectedError.left.map(err => {
       err.getMessage should equal(
         s"Status code 500 calling http://localhost:$preservicaPort/api/accesstoken/login with method POST statusCode: 500, response: "
       )
-    )
+    })
   }
 
   "metadataForEntityUrl" should "return an error if the entity path is empty" in {
@@ -1075,7 +1053,9 @@
     val client = testClient
     val response = valueFromF(cme.attempt(client.entitiesUpdatedSince(date, 0)))
 
-    response.left.map(err => err.getClass.getSimpleName should equal("PreservicaClientException"))
+    response.left.map(err => {
+      err.getClass.getSimpleName should equal("PreservicaClientException")
+    })
   }
 
   "entityEventActions" should "return all paginated values in reverse chronological order (most recent EventAction first)" in {
@@ -1273,7 +1253,7 @@
     expectedEntity.path.get should equal("structural-objects")
     expectedEntity.title.get should be("page1File.txt")
     expectedEntity.description.get should be("A description")
-    expectedEntity.securityTag.get should be(open)
+    expectedEntity.securityTag.get should be(Open)
     expectedEntity.deleted should be(false)
   }
 
@@ -1445,7 +1425,7 @@
     entity.ref should be(id)
     entity.title.get should be("title.txt")
     entity.description.get should be("A description")
-    entity.securityTag.get should be(open)
+    entity.securityTag.get should be(Open)
   }
 
   "getEntity" should "return an error if the returned entity has a different entity type" in {
@@ -1523,12 +1503,13 @@
       }
     putEvents.size should equal(2)
 
-    def checkEvent(serveEvent: ServeEvent, id: String) =
+    def checkEvent(serveEvent: ServeEvent, id: String) = {
       val xml = XML.loadString(serveEvent.getRequest.getBodyAsString)
 
       (xml \ "Type").text should equal(s"Name$id")
       (xml \ "Value").text should equal(s"Value$id")
       serveEvent.getRequest.getUrl.endsWith(s"/$id") should be(true)
+    }
     checkEvent(putEvents.head, "2")
     checkEvent(putEvents.last, "1")
   }
@@ -1600,15 +1581,16 @@
     val identifiers = valueFromF(client.getEntityIdentifiers(entity)).sortBy(_.id)
     identifiers.size should equal(2)
 
-    def checkIdentifier(identifier: IdentifierResponse, id: String) =
+    def checkIdentifier(identifier: IdentifierResponse, id: String) = {
       identifier.identifierName should equal(s"Test Type $id")
       identifier.value should equal(s"Test Value $id")
       identifier.id should equal(id)
+    }
     checkIdentifier(identifiers.head, "1")
     checkIdentifier(identifiers.last, "2")
   }
 
-  private def createEntity(entityType: EntityType = StructuralObject): Entity =
+  private def createEntity(entityType: EntityType = StructuralObject): Entity = {
     Entities.Entity(
       entityType.some,
       UUID.fromString("a9e1cae8-ea06-4157-8dd4-82d0525b031c"),
@@ -1617,6 +1599,7 @@
       deleted = false,
       entityType.entityPath.some
     )
+  }
 
   "getEntityIdentifiers" should "return an error if the entity path is missing" in {
     val client = testClient
@@ -1862,4 +1845,5 @@
   }
 
   private def getRequestMade(preservicaServer: WireMockServer) =
-    preservicaServer.getServeEvents.getServeEvents.get(0).getRequest.getBodyAsString+    preservicaServer.getServeEvents.getServeEvents.get(0).getRequest.getBodyAsString
+}