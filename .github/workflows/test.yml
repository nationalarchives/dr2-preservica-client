--- conflicted
+++ resolved
@@ -8,13 +8,8 @@
   test:
     runs-on: ubuntu-latest
     steps:
-<<<<<<< HEAD
       - uses: actions/checkout@ff7abcd0c3c05ccf6adc123a8cd1fd4fb30fb493
-      - uses: sbt/setup-sbt@3c1652372d153b35a30472b3e5b2f1f204eff746
-=======
-      - uses: actions/checkout@8edcb1bdb4e267140fa742c62e395cd74f332709
       - uses: sbt/setup-sbt@1759594d7c06639a7633d618fc4eb2e6b90d60c9
->>>>>>> 792d98ae
       - uses: scalacenter/sbt-dependency-submission@64084844d2b0a9b6c3765f33acde2fbe3f5ae7d3
       - uses: actions/dependency-review-action@bc41886e18ea39df68b1b1245f4184881938e050
       - name: Run tests
