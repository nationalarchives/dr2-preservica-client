--- conflicted
+++ resolved
@@ -14,11 +14,7 @@
   lazy val sttpFs2 = "com.softwaremill.sttp.client3" %% "fs2" % sttpVersion
   lazy val log4Cats = "org.typelevel" %% "log4cats-slf4j" % "2.7.1"
   lazy val sttpCirce = "com.softwaremill.sttp.client3" %% "circe" % sttpVersion
-<<<<<<< HEAD
-  lazy val secretsManagerClient = "uk.gov.nationalarchives" %% "da-secretsmanager-client" % "0.1.130"
-=======
   lazy val secretsManagerClient = "uk.gov.nationalarchives" %% "da-secretsmanager-client" % "0.1.132"
->>>>>>> 88739fba
   lazy val mockito = "org.scalatestplus" %% "mockito-5-10" % "3.2.18.0"
   lazy val wireMock = "com.github.tomakehurst" % "wiremock-jre8" % "3.0.1"
 }