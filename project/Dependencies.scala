--- conflicted
+++ resolved
@@ -14,11 +14,7 @@
   lazy val sttpFs2 = "com.softwaremill.sttp.client3" %% "fs2" % sttpVersion
   lazy val log4Cats = "org.typelevel" %% "log4cats-slf4j" % "2.7.0"
   lazy val sttpCirce = "com.softwaremill.sttp.client3" %% "circe" % sttpVersion
-<<<<<<< HEAD
   lazy val secretsManagerClient = "uk.gov.nationalarchives" %% "da-secretsmanager-client" % "0.1.67"
-=======
-  lazy val awsSecretsManager = "software.amazon.awssdk" % "secretsmanager" % "2.26.5"
->>>>>>> 5af4f345
   lazy val mockito = "org.scalatestplus" %% "mockito-5-10" % s"$scalaTestVersion.0"
   lazy val wireMock = "com.github.tomakehurst" % "wiremock-jre8" % "2.35.2"
 }