--- conflicted
+++ resolved
@@ -1,11 +1,7 @@
 import sbtrelease.ReleaseStateTransformations.*
 import Dependencies.*
 
-<<<<<<< HEAD
 lazy val scala3Version = "3.3.1"
-=======
-lazy val scala2Version = "2.13.13"
->>>>>>> 6b619f60
 
 ThisBuild / scalaVersion := scala3Version
 
@@ -71,7 +67,7 @@
   ),
   version := version.value,
   scalacOptions ++= Seq("-Wunused:imports", "-Werror", "-deprecation"),
-//  scalacOptions ++= Seq("-unchecked", "-source:3.0-migration"),
+
   Test / fork := true,
   Test / envVars := Map("AWS_ACCESS_KEY_ID" -> "test", "AWS_SECRET_ACCESS_KEY" -> "test")
 ) ++ releaseSettings
@@ -105,17 +101,11 @@
   .enablePlugins(ParadoxSitePlugin, ScalaUnidocPlugin, SitePreviewPlugin)
   .settings(
     paradoxProperties += (
-      "version" -> (ThisBuild / version).value.split("-").head
-    ),
+      "version" -> (ThisBuild / version).value.split("-").head,
+      ),
     paradoxTheme := Some(builtinParadoxTheme("generic")),
     ScalaUnidoc / siteSubdirName := "api",
     addMappingsToSiteDir(ScalaUnidoc / packageDoc / mappings, ScalaUnidoc / siteSubdirName)
   )
   .dependsOn(root % "compile->compile")
   .dependsOn(fs2 % "compile->compile")
-<<<<<<< HEAD
-=======
-  .dependsOn(zio % "compile->compile")
-
-scalacOptions ++= Seq("-Wunused:imports", "-Werror")
->>>>>>> 6b619f60
