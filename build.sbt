import sbtrelease.ReleaseStateTransformations._
import Dependencies._

lazy val scala2Version = "2.13.10"

lazy val releaseSettings = Seq(
  useGpgPinentry := true,
  publishTo := sonatypePublishToBundle.value,
  publishMavenStyle := true,

  releaseProcess := Seq[ReleaseStep](
    checkSnapshotDependencies,
    inquireVersions,
    runClean,
    runTest,
    setReleaseVersion,
    commitReleaseVersion,
    tagRelease,
    releaseStepCommand("publishSigned"),
    releaseStepCommand("sonatypeBundleRelease"),
    setNextVersion,
    commitNextVersion,
    pushChanges
  ),
  resolvers +=
    "Sonatype OSS Snapshots" at "https://oss.sonatype.org/content/repositories/snapshots",
  version := (ThisBuild / version).value,
  organization := "uk.gov.nationalarchives",
  organizationName := "National Archives",

  scmInfo := Some(
    ScmInfo(
      url("https://github.com/nationalarchives/dp-preservica-client"),
      "git@github.com:nationalarchives/dp-preservica-client.git"
    )
  ),
  developers := List(
    Developer(
      id = "tna-digital-archiving-jenkins",
      name = "TNA Digital Archiving",
      email = "digitalpreservation@nationalarchives.gov.uk",
      url = url("https://github.com/nationalarchives/dp-preservica-client")
    )
  ),
  description := "A client to communicate with the Preservica API",
  licenses := List("MIT" -> new URL("https://choosealicense.com/licenses/mit/")),
  homepage := Some(url("https://github.com/nationalarchives/dp-preservica-client"))
)

lazy val commonSettings = Seq(
  scalaVersion := scala2Version,
  libraryDependencies ++= Seq(
    awsSecretsManager,
    catsCore,
<<<<<<< HEAD
    scalaCacheCore,
=======
    log4Cats,
    scalaCacheCaffeine,
>>>>>>> 568ee752
    scalaXml,
    sttpCore,
    sttpFs2,
    sttpUpickle,
    sttpZio,
    zioInteropCats,
    mockito % Test,
    scalaTest % Test,
    wireMock % Test,
  ),
  Test / fork := true,
  Test / envVars := Map("AWS_ACCESS_KEY_ID" -> "test", "AWS_SECRET_ACCESS_KEY" -> "test")
) ++ releaseSettings

lazy val fs2Ref = LocalProject("fs2")
lazy val zioRef = LocalProject("zio")

lazy val root: Project = project
  .in(file("."))
  .settings(commonSettings)
  .settings(
    name := "preservica-client-root"
  )
  .aggregate(fs2Ref, zioRef)

lazy val fs2 = project
  .in(file("fs2"))
  .settings(commonSettings)
  .settings(
    name := "preservica-client-fs2",
    libraryDependencies += sttpFs2
  ).dependsOn(root % "compile->compile;test->test")

lazy val zio = project
  .in(file("zio"))
  .settings(commonSettings)
  .settings(
    name := "preservica-client-zio",
    libraryDependencies ++= Seq(zioInteropCats, sttpZio)
  ).dependsOn(root % "compile->compile;test->test")


scalacOptions ++= Seq("-Wunused:imports", "-Werror")
<|MERGE_RESOLUTION|>--- conflicted
+++ resolved
@@ -52,12 +52,8 @@
   libraryDependencies ++= Seq(
     awsSecretsManager,
     catsCore,
-<<<<<<< HEAD
     scalaCacheCore,
-=======
     log4Cats,
-    scalaCacheCaffeine,
->>>>>>> 568ee752
     scalaXml,
     sttpCore,
     sttpFs2,
